--- conflicted
+++ resolved
@@ -4,13 +4,7 @@
     <clear />
     <!--Begin: Package sources managed by Dependency Flow automation. Do not edit the sources below.-->
     <!--  Begin: Package sources from dotnet-runtime -->
-<<<<<<< HEAD
-    <add key="darc-int-dotnet-runtime-c8acea2" value="https://pkgs.dev.azure.com/dnceng/internal/_packaging/darc-int-dotnet-runtime-c8acea22/nuget/v3/index.json" />
-    <add key="darc-int-dotnet-runtime-c8acea2-8" value="https://pkgs.dev.azure.com/dnceng/internal/_packaging/darc-int-dotnet-runtime-c8acea22-8/nuget/v3/index.json" />
-    <add key="darc-int-dotnet-runtime-c8acea2-3" value="https://pkgs.dev.azure.com/dnceng/internal/_packaging/darc-int-dotnet-runtime-c8acea22-3/nuget/v3/index.json" />
-=======
     <add key="darc-int-dotnet-runtime-80aa709" value="https://pkgs.dev.azure.com/dnceng/internal/_packaging/darc-int-dotnet-runtime-80aa709f/nuget/v3/index.json" />
->>>>>>> 7bb42e8d
     <!--  End: Package sources from dotnet-runtime -->
     <!--End: Package sources managed by Dependency Flow automation. Do not edit the sources above.-->
     <add key="dotnet-eng" value="https://pkgs.dev.azure.com/dnceng/public/_packaging/dotnet-eng/nuget/v3/index.json" />
@@ -27,13 +21,7 @@
     <clear />
     <!--Begin: Package sources managed by Dependency Flow automation. Do not edit the sources below.-->
     <!--  Begin: Package sources from dotnet-runtime -->
-<<<<<<< HEAD
-    <add key="darc-int-dotnet-runtime-c8acea2-3" value="true" />
-    <add key="darc-int-dotnet-runtime-c8acea2-8" value="true" />
-    <add key="darc-int-dotnet-runtime-c8acea2" value="true" />
-=======
     <add key="darc-int-dotnet-runtime-80aa709" value="true" />
->>>>>>> 7bb42e8d
     <!--  End: Package sources from dotnet-runtime -->
     <!--End: Package sources managed by Dependency Flow automation. Do not edit the sources above.-->
   </disabledPackageSources>
