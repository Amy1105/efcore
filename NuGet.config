--- conflicted
+++ resolved
@@ -4,15 +4,10 @@
     <clear />
     <!--Begin: Package sources managed by Dependency Flow automation. Do not edit the sources below.-->
     <!--  Begin: Package sources from dotnet-core-setup -->
-<<<<<<< HEAD
-    <!--  End: Package sources from dotnet-core-setup -->
-    <!--  Begin: Package sources from dotnet-extensions -->
-=======
     <add key="darc-int-dotnet-core-setup-aae0024" value="https://pkgs.dev.azure.com/dnceng/_packaging/darc-int-dotnet-core-setup-aae00246/nuget/v3/index.json" />
     <!--  End: Package sources from dotnet-core-setup -->
     <!--  Begin: Package sources from dotnet-extensions -->
     <add key="darc-int-dotnet-extensions-4d7b11a" value="https://pkgs.dev.azure.com/dnceng/_packaging/darc-int-dotnet-extensions-4d7b11a6/nuget/v3/index.json" />
->>>>>>> c1b83803
     <!--  End: Package sources from dotnet-extensions -->
     <!--End: Package sources managed by Dependency Flow automation. Do not edit the sources above.-->
     <add key="dotnet-eng" value="https://pkgs.dev.azure.com/dnceng/public/_packaging/dotnet-eng/nuget/v3/index.json" />
@@ -27,10 +22,7 @@
     <!--  Begin: Package sources from dotnet-corefx -->
     <!--  End: Package sources from dotnet-corefx -->
     <!--  Begin: Package sources from dotnet-extensions -->
-<<<<<<< HEAD
-=======
     <add key="darc-int-dotnet-extensions-4d7b11a" value="true" />
->>>>>>> c1b83803
     <!--End: Package sources managed by Dependency Flow automation. Do not edit the sources above.-->
     <add key="darc-int-dotnet-extensions-4210e7d" value="true" />
     <add key="darc-int-dotnet-extensions-4210e7d" value="true" />
