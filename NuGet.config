<?xml version="1.0" encoding="utf-8"?>
<configuration>
  <packageSources>
    <clear />
    <!--Begin: Package sources managed by Dependency Flow automation. Do not edit the sources below.-->
    <!--  Begin: Package sources from dotnet-runtime -->
<<<<<<< HEAD
=======
    <add key="darc-int-dotnet-runtime-5535e31" value="https://pkgs.dev.azure.com/dnceng/internal/_packaging/darc-int-dotnet-runtime-5535e31a/nuget/v3/index.json" />
>>>>>>> 4d6a644f
    <!--  End: Package sources from dotnet-runtime -->
    <!--End: Package sources managed by Dependency Flow automation. Do not edit the sources above.-->
    <add key="dotnet-eng" value="https://pkgs.dev.azure.com/dnceng/public/_packaging/dotnet-eng/nuget/v3/index.json" />
    <add key="dotnet-tools" value="https://pkgs.dev.azure.com/dnceng/public/_packaging/dotnet-tools/nuget/v3/index.json" />
    <add key="dotnet8" value="https://pkgs.dev.azure.com/dnceng/public/_packaging/dotnet8/nuget/v3/index.json" />
    <add key="dotnet8-transport" value="https://pkgs.dev.azure.com/dnceng/public/_packaging/dotnet8-transport/nuget/v3/index.json" />
    <add key="dotnet9" value="https://pkgs.dev.azure.com/dnceng/public/_packaging/dotnet9/nuget/v3/index.json" />
    <add key="dotnet9-transport" value="https://pkgs.dev.azure.com/dnceng/public/_packaging/dotnet9-transport/nuget/v3/index.json" />
    <add key="dotnet-public" value="https://pkgs.dev.azure.com/dnceng/public/_packaging/dotnet-public/nuget/v3/index.json" />
    <!-- Used for the Rich Navigation indexing task -->
    <add key="richnav" value="https://pkgs.dev.azure.com/azure-public/vside/_packaging/vs-buildservices/nuget/v3/index.json" />
  </packageSources>
  <disabledPackageSources>
    <clear />
    <!--Begin: Package sources managed by Dependency Flow automation. Do not edit the sources below.-->
    <!--  Begin: Package sources from dotnet-runtime -->
    <add key="darc-int-dotnet-runtime-5535e31" value="true" />
    <!--  End: Package sources from dotnet-runtime -->
    <!--End: Package sources managed by Dependency Flow automation. Do not edit the sources above.-->
  </disabledPackageSources>
</configuration><|MERGE_RESOLUTION|>--- conflicted
+++ resolved
@@ -4,10 +4,6 @@
     <clear />
     <!--Begin: Package sources managed by Dependency Flow automation. Do not edit the sources below.-->
     <!--  Begin: Package sources from dotnet-runtime -->
-<<<<<<< HEAD
-=======
-    <add key="darc-int-dotnet-runtime-5535e31" value="https://pkgs.dev.azure.com/dnceng/internal/_packaging/darc-int-dotnet-runtime-5535e31a/nuget/v3/index.json" />
->>>>>>> 4d6a644f
     <!--  End: Package sources from dotnet-runtime -->
     <!--End: Package sources managed by Dependency Flow automation. Do not edit the sources above.-->
     <add key="dotnet-eng" value="https://pkgs.dev.azure.com/dnceng/public/_packaging/dotnet-eng/nuget/v3/index.json" />
