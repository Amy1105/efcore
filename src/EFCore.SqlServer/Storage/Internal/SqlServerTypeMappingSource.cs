--- conflicted
+++ resolved
@@ -341,11 +341,7 @@
                     size: size,
                     fixedLength: isFixedLength,
                     storeTypePostfix: storeTypeName == null ? StoreTypePostfix.Size : StoreTypePostfix.None,
-<<<<<<< HEAD
                     useKeyComparison: mappingInfo.IsKey);
-=======
-                    useKeyComparison: UseOldBehavior32898 ? mappingInfo.IsKeyOrIndex : mappingInfo.IsKey);
->>>>>>> 23e4ab1e
             }
 
             if (clrType == typeof(byte[]))
