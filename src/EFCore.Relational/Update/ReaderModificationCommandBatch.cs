// Licensed to the .NET Foundation under one or more agreements.
// The .NET Foundation licenses this file to you under the MIT license.

using System.Text;

namespace Microsoft.EntityFrameworkCore.Update;

/// <summary>
///     <para>
///         A base class for <see cref="ModificationCommandBatch" /> implementations that make use
///         of a data reader.
///     </para>
///     <para>
///         This type is typically used by database providers; it is generally not used in application code.
///     </para>
/// </summary>
/// <remarks>
///     See <see href="https://aka.ms/efcore-docs-providers">Implementation of database providers and extensions</see>
///     for more information and examples.
/// </remarks>
public abstract class ReaderModificationCommandBatch : ModificationCommandBatch
{
    private readonly List<IReadOnlyModificationCommand> _modificationCommands = new();

    /// <summary>
    ///     Creates a new <see cref="ReaderModificationCommandBatch" /> instance.
    /// </summary>
    /// <param name="dependencies">Service dependencies.</param>
    protected ReaderModificationCommandBatch(ModificationCommandBatchFactoryDependencies dependencies)
    {
        Dependencies = dependencies;
        CachedCommandText = new StringBuilder();
    }

    /// <summary>
    ///     Relational provider-specific dependencies for this service.
    /// </summary>
    protected virtual ModificationCommandBatchFactoryDependencies Dependencies { get; }

    /// <summary>
    ///     The update SQL generator.
    /// </summary>
    protected virtual IUpdateSqlGenerator UpdateSqlGenerator
        => Dependencies.UpdateSqlGenerator;

    /// <summary>
    ///     Gets or sets the cached command text for the commands in the batch.
    /// </summary>
    protected virtual StringBuilder CachedCommandText { get; set; }

    /// <summary>
    ///     The ordinal of the last command for which command text was built.
    /// </summary>
    protected virtual int LastCachedCommandIndex { get; set; }

    /// <summary>
    ///     The list of conceptual insert/update/delete <see cref="ModificationCommands" />s in the batch.
    /// </summary>
    public override IReadOnlyList<IReadOnlyModificationCommand> ModificationCommands
        => _modificationCommands;

    /// <summary>
    ///     The <see cref="ResultSetMapping" />s for each command in <see cref="ModificationCommands" />.
    /// </summary>
    protected virtual IList<ResultSetMapping> CommandResultSet { get; } = new List<ResultSetMapping>();

    /// <summary>
    ///     Adds the given insert/update/delete <see cref="ModificationCommands" /> to the batch.
    /// </summary>
    /// <param name="modificationCommand">The command to add.</param>
    /// <returns>
    ///     <see langword="true" /> if the command was successfully added; <see langword="false" /> if there was no
    ///     room in the current batch to add the command and it must instead be added to a new batch.
    /// </returns>
    public override bool AddCommand(IReadOnlyModificationCommand modificationCommand)
    {
        if (ModificationCommands.Count == 0)
        {
            ResetCommandText();
        }

        if (!CanAddCommand(modificationCommand))
        {
            return false;
        }

        _modificationCommands.Add(modificationCommand);
        CommandResultSet.Add(ResultSetMapping.LastInResultSet);

        if (!IsCommandTextValid())
        {
            ResetCommandText();
            _modificationCommands.RemoveAt(_modificationCommands.Count - 1);
            CommandResultSet.RemoveAt(CommandResultSet.Count - 1);
            return false;
        }

        return true;
    }

    /// <summary>
    ///     Resets the builder to start building a new batch.
    /// </summary>
    protected virtual void ResetCommandText()
    {
        if (CachedCommandText.Length > 0)
        {
            CachedCommandText = new StringBuilder();
        }

        UpdateSqlGenerator.AppendBatchHeader(CachedCommandText);
        LastCachedCommandIndex = -1;
    }

    /// <summary>
    ///     Checks whether a new command can be added to the batch.
    /// </summary>
    /// <param name="modificationCommand">The command to potentially add.</param>
    /// <returns><see langword="true" /> if the command can be added; <see langword="false" /> otherwise.</returns>
    protected abstract bool CanAddCommand(IReadOnlyModificationCommand modificationCommand);

    /// <summary>
    ///     Checks whether the command text is valid.
    /// </summary>
    /// <returns><see langword="true" /> if the command text is valid; <see langword="false" /> otherwise.</returns>
    protected abstract bool IsCommandTextValid();

    /// <summary>
    ///     Gets the command text for all the commands in the current batch and also caches it
    ///     on <see cref="CachedCommandText" />.
    /// </summary>
    /// <returns>The command text.</returns>
    protected virtual string GetCommandText()
    {
        for (var i = LastCachedCommandIndex + 1; i < ModificationCommands.Count; i++)
        {
            UpdateCachedCommandText(i);
        }

        return CachedCommandText.ToString();
    }

    /// <summary>
    ///     Updates the command text for the command at the given position in the
    ///     <see cref="ModificationCommands" /> list.
    /// </summary>
    /// <param name="commandPosition">The position of the command to generate command text for.</param>
    protected virtual void UpdateCachedCommandText(int commandPosition)
    {
        var newModificationCommand = ModificationCommands[commandPosition];

        switch (newModificationCommand.EntityState)
        {
            case EntityState.Added:
                CommandResultSet[commandPosition] =
                    UpdateSqlGenerator.AppendInsertOperation(CachedCommandText, newModificationCommand, commandPosition);
                break;
            case EntityState.Modified:
                CommandResultSet[commandPosition] =
                    UpdateSqlGenerator.AppendUpdateOperation(CachedCommandText, newModificationCommand, commandPosition);
                break;
            case EntityState.Deleted:
                CommandResultSet[commandPosition] =
                    UpdateSqlGenerator.AppendDeleteOperation(CachedCommandText, newModificationCommand, commandPosition);
                break;
        }

        LastCachedCommandIndex = commandPosition;
    }

    /// <summary>
    ///     Gets the total number of parameters needed for the batch.
    /// </summary>
    /// <returns>The total parameter count.</returns>
    protected virtual int GetParameterCount()
        => ModificationCommands.Sum(c => c.ColumnModifications.Count);

    /// <summary>
    ///     Generates a <see cref="RawSqlCommand" /> for the batch.
    /// </summary>
    /// <returns>The command.</returns>
    protected virtual RawSqlCommand CreateStoreCommand()
    {
        var commandBuilder = Dependencies.CommandBuilderFactory
            .Create()
            .Append(GetCommandText());

        var parameterValues = new Dictionary<string, object?>(GetParameterCount());

        // ReSharper disable once ForCanBeConvertedToForeach
        for (var commandIndex = 0; commandIndex < ModificationCommands.Count; commandIndex++)
        {
            var command = ModificationCommands[commandIndex];
            // ReSharper disable once ForCanBeConvertedToForeach
            for (var columnIndex = 0; columnIndex < command.ColumnModifications.Count; columnIndex++)
            {
                var columnModification = command.ColumnModifications[columnIndex];
                if (columnModification.UseCurrentValueParameter)
                {
                    commandBuilder.AddParameter(
                        columnModification.ParameterName,
                        Dependencies.SqlGenerationHelper.GenerateParameterName(columnModification.ParameterName),
                        columnModification.TypeMapping!,
                        columnModification.IsNullable);

                    parameterValues.Add(columnModification.ParameterName, columnModification.Value);
                }

                if (columnModification.UseOriginalValueParameter)
                {
                    commandBuilder.AddParameter(
                        columnModification.OriginalParameterName,
                        Dependencies.SqlGenerationHelper.GenerateParameterName(columnModification.OriginalParameterName),
                        columnModification.TypeMapping!,
                        columnModification.IsNullable);

                    parameterValues.Add(columnModification.OriginalParameterName, columnModification.OriginalValue);
                }
            }
        }

        return new RawSqlCommand(commandBuilder.Build(), parameterValues);
    }

    /// <summary>
    ///     Executes the command generated by <see cref="CreateStoreCommand" /> against a
    ///     database using the given connection.
    /// </summary>
    /// <param name="connection">The connection to the database to update.</param>
    public override void Execute(IRelationalConnection connection)
    {
        var storeCommand = CreateStoreCommand();

        try
        {
            using var dataReader = storeCommand.RelationalCommand.ExecuteReader(
                new RelationalCommandParameterObject(
                    connection,
                    storeCommand.ParameterValues,
                    null,
                    Dependencies.CurrentContext.Context,
                    Dependencies.Logger, CommandSource.SaveChanges));
            Consume(dataReader);
        }
        catch (Exception ex) when (ex is not DbUpdateException and not OperationCanceledException)
        {
            throw new DbUpdateException(
                RelationalStrings.UpdateStoreException,
                ex,
                ModificationCommands.SelectMany(c => c.Entries).ToList());
        }
    }

    /// <summary>
    ///     Executes the command generated by <see cref="CreateStoreCommand" /> against a
    ///     database using the given connection.
    /// </summary>
    /// <param name="connection">The connection to the database to update.</param>
    /// <param name="cancellationToken">A <see cref="CancellationToken" /> to observe while waiting for the task to complete.</param>
    /// <returns>A task that represents the asynchronous operation.</returns>
    /// <exception cref="OperationCanceledException">If the <see cref="CancellationToken" /> is canceled.</exception>
    public override async Task ExecuteAsync(
        IRelationalConnection connection,
        CancellationToken cancellationToken = default)
    {
        var storeCommand = CreateStoreCommand();

<<<<<<< HEAD
        try
        {
            await using var dataReader = await storeCommand.RelationalCommand.ExecuteReaderAsync(
                new RelationalCommandParameterObject(
                    connection,
                    storeCommand.ParameterValues,
                    null,
                    Dependencies.CurrentContext.Context,
                    Dependencies.Logger, CommandSource.SaveChanges),
                cancellationToken).ConfigureAwait(false);
            await ConsumeAsync(dataReader, cancellationToken).ConfigureAwait(false);
        }
        catch (Exception ex) when (ex is not DbUpdateException and not OperationCanceledException)
        {
            throw new DbUpdateException(
                RelationalStrings.UpdateStoreException,
                ex,
                ModificationCommands.SelectMany(c => c.Entries).ToList());
=======
            try
            {
                var dataReader = await storeCommand.RelationalCommand.ExecuteReaderAsync(
                    new RelationalCommandParameterObject(
                        connection,
                        storeCommand.ParameterValues,
                        null,
                        Dependencies.CurrentContext.Context,
                        Dependencies.Logger, CommandSource.SaveChanges),
                    cancellationToken).ConfigureAwait(false);

                await using var _ = dataReader.ConfigureAwait(false);
                await ConsumeAsync(dataReader, cancellationToken).ConfigureAwait(false);
            }
            catch (Exception ex) when (ex is not DbUpdateException and not OperationCanceledException)
            {
                throw new DbUpdateException(
                    RelationalStrings.UpdateStoreException,
                    ex,
                    ModificationCommands.SelectMany(c => c.Entries).ToList());
            }
>>>>>>> eac367ae
        }
    }

    /// <summary>
    ///     Consumes the data reader created by <see cref="Execute" />.
    /// </summary>
    /// <param name="reader">The data reader.</param>
    protected abstract void Consume(RelationalDataReader reader);

    /// <summary>
    ///     Consumes the data reader created by <see cref="ExecuteAsync" />.
    /// </summary>
    /// <param name="reader">The data reader.</param>
    /// <param name="cancellationToken">A <see cref="CancellationToken" /> to observe while waiting for the task to complete.</param>
    /// <returns>A task that represents the asynchronous operation.</returns>
    /// <exception cref="OperationCanceledException">If the <see cref="CancellationToken" /> is canceled.</exception>
    protected abstract Task ConsumeAsync(
        RelationalDataReader reader,
        CancellationToken cancellationToken = default);

    /// <summary>
    ///     Creates the <see cref="IRelationalValueBufferFactory" /> that will be used for creating a
    ///     <see cref="ValueBuffer" /> to consume the data reader.
    /// </summary>
    /// <param name="columnModifications">
    ///     The list of <see cref="IColumnModification" />s for all the columns
    ///     being modified such that a ValueBuffer with appropriate slots can be created.
    /// </param>
    /// <returns>The factory.</returns>
    protected virtual IRelationalValueBufferFactory CreateValueBufferFactory(
        IReadOnlyList<IColumnModification> columnModifications)
        => Dependencies.ValueBufferFactoryFactory
            .Create(
                columnModifications
                    .Where(c => c.IsRead)
                    .Select(c => new TypeMaterializationInfo(c.Property!.ClrType, c.Property, c.TypeMapping!))
                    .ToArray());
}<|MERGE_RESOLUTION|>--- conflicted
+++ resolved
@@ -265,10 +265,9 @@
     {
         var storeCommand = CreateStoreCommand();
 
-<<<<<<< HEAD
         try
         {
-            await using var dataReader = await storeCommand.RelationalCommand.ExecuteReaderAsync(
+            var dataReader = await storeCommand.RelationalCommand.ExecuteReaderAsync(
                 new RelationalCommandParameterObject(
                     connection,
                     storeCommand.ParameterValues,
@@ -276,6 +275,8 @@
                     Dependencies.CurrentContext.Context,
                     Dependencies.Logger, CommandSource.SaveChanges),
                 cancellationToken).ConfigureAwait(false);
+
+            await using var _ = dataReader.ConfigureAwait(false);
             await ConsumeAsync(dataReader, cancellationToken).ConfigureAwait(false);
         }
         catch (Exception ex) when (ex is not DbUpdateException and not OperationCanceledException)
@@ -284,29 +285,6 @@
                 RelationalStrings.UpdateStoreException,
                 ex,
                 ModificationCommands.SelectMany(c => c.Entries).ToList());
-=======
-            try
-            {
-                var dataReader = await storeCommand.RelationalCommand.ExecuteReaderAsync(
-                    new RelationalCommandParameterObject(
-                        connection,
-                        storeCommand.ParameterValues,
-                        null,
-                        Dependencies.CurrentContext.Context,
-                        Dependencies.Logger, CommandSource.SaveChanges),
-                    cancellationToken).ConfigureAwait(false);
-
-                await using var _ = dataReader.ConfigureAwait(false);
-                await ConsumeAsync(dataReader, cancellationToken).ConfigureAwait(false);
-            }
-            catch (Exception ex) when (ex is not DbUpdateException and not OperationCanceledException)
-            {
-                throw new DbUpdateException(
-                    RelationalStrings.UpdateStoreException,
-                    ex,
-                    ModificationCommands.SelectMany(c => c.Entries).ToList());
-            }
->>>>>>> eac367ae
         }
     }
 
