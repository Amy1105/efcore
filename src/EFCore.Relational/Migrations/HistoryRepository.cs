--- conflicted
+++ resolved
@@ -133,7 +133,6 @@
                         Dependencies.CurrentContext.Context,
                         Dependencies.CommandLogger, CommandSource.Migrations)));
 
-<<<<<<< HEAD
     /// <summary>
     ///     Checks whether or not the history table exists.
     /// </summary>
@@ -147,28 +146,13 @@
         => await Dependencies.DatabaseCreator.ExistsAsync(cancellationToken).ConfigureAwait(false)
             && InterpretExistsResult(
                 await Dependencies.RawSqlCommandBuilder.Build(ExistsSql).ExecuteScalarAsync(
-=======
-                var reader = await command.ExecuteReaderAsync(
->>>>>>> eac367ae
                     new RelationalCommandParameterObject(
                         Dependencies.Connection,
                         null,
                         null,
                         Dependencies.CurrentContext.Context,
                         Dependencies.CommandLogger, CommandSource.Migrations),
-<<<<<<< HEAD
                     cancellationToken).ConfigureAwait(false));
-=======
-                    cancellationToken).ConfigureAwait(false);
-
-                await using var _ = reader.ConfigureAwait(false);
-
-                while (await reader.ReadAsync(cancellationToken).ConfigureAwait(false))
-                {
-                    rows.Add(new HistoryRow(reader.DbDataReader.GetString(0), reader.DbDataReader.GetString(1)));
-                }
-            }
->>>>>>> eac367ae
 
     /// <summary>
     ///     Interprets the result of executing <see cref="ExistsSql" />.
@@ -258,7 +242,7 @@
         {
             var command = Dependencies.RawSqlCommandBuilder.Build(GetAppliedMigrationsSql);
 
-            await using var reader = await command.ExecuteReaderAsync(
+            var reader = await command.ExecuteReaderAsync(
                 new RelationalCommandParameterObject(
                     Dependencies.Connection,
                     null,
@@ -266,6 +250,9 @@
                     Dependencies.CurrentContext.Context,
                     Dependencies.CommandLogger, CommandSource.Migrations),
                 cancellationToken).ConfigureAwait(false);
+
+            await using var _ = reader.ConfigureAwait(false);
+
             while (await reader.ReadAsync(cancellationToken).ConfigureAwait(false))
             {
                 rows.Add(new HistoryRow(reader.DbDataReader.GetString(0), reader.DbDataReader.GetString(1)));
