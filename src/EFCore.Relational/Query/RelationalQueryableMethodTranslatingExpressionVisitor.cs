// Licensed to the .NET Foundation under one or more agreements.
// The .NET Foundation licenses this file to you under the MIT license.

using System.Diagnostics.CodeAnalysis;
using System.Linq;
using Microsoft.EntityFrameworkCore.Metadata.Internal;
using Microsoft.EntityFrameworkCore.Query.Internal;
using Microsoft.EntityFrameworkCore.Query.SqlExpressions;

namespace Microsoft.EntityFrameworkCore.Query;

/// <inheritdoc />
public class RelationalQueryableMethodTranslatingExpressionVisitor : QueryableMethodTranslatingExpressionVisitor
{
    private readonly RelationalSqlTranslatingExpressionVisitor _sqlTranslator;
    private readonly SharedTypeEntityExpandingExpressionVisitor _sharedTypeEntityExpandingExpressionVisitor;
    private readonly RelationalProjectionBindingExpressionVisitor _projectionBindingExpressionVisitor;
    private readonly QueryCompilationContext _queryCompilationContext;
    private readonly ISqlExpressionFactory _sqlExpressionFactory;
    private readonly bool _subquery;

    private static readonly bool QuirkEnabled28727
        = AppContext.TryGetSwitch("Microsoft.EntityFrameworkCore.Issue28727", out var enabled) && enabled;

    /// <summary>
    ///     Creates a new instance of the <see cref="QueryableMethodTranslatingExpressionVisitor" /> class.
    /// </summary>
    /// <param name="dependencies">Parameter object containing dependencies for this class.</param>
    /// <param name="relationalDependencies">Parameter object containing relational dependencies for this class.</param>
    /// <param name="queryCompilationContext">The query compilation context object to use.</param>
    public RelationalQueryableMethodTranslatingExpressionVisitor(
        QueryableMethodTranslatingExpressionVisitorDependencies dependencies,
        RelationalQueryableMethodTranslatingExpressionVisitorDependencies relationalDependencies,
        QueryCompilationContext queryCompilationContext)
        : base(dependencies, queryCompilationContext, subquery: false)
    {
        RelationalDependencies = relationalDependencies;

        var sqlExpressionFactory = relationalDependencies.SqlExpressionFactory;
        _queryCompilationContext = queryCompilationContext;
        _sqlTranslator = relationalDependencies.RelationalSqlTranslatingExpressionVisitorFactory.Create(queryCompilationContext, this);
        _sharedTypeEntityExpandingExpressionVisitor =
            new SharedTypeEntityExpandingExpressionVisitor(_sqlTranslator, sqlExpressionFactory);
        _projectionBindingExpressionVisitor = new RelationalProjectionBindingExpressionVisitor(this, _sqlTranslator);
        _sqlExpressionFactory = sqlExpressionFactory;
        _subquery = false;
    }

    /// <summary>
    ///     Relational provider-specific dependencies for this service.
    /// </summary>
    protected virtual RelationalQueryableMethodTranslatingExpressionVisitorDependencies RelationalDependencies { get; }

    /// <summary>
    ///     Creates a new instance of the <see cref="QueryableMethodTranslatingExpressionVisitor" /> class.
    /// </summary>
    /// <param name="parentVisitor">A parent visitor to create subquery visitor for.</param>
    protected RelationalQueryableMethodTranslatingExpressionVisitor(
        RelationalQueryableMethodTranslatingExpressionVisitor parentVisitor)
        : base(parentVisitor.Dependencies, parentVisitor.QueryCompilationContext, subquery: true)
    {
        RelationalDependencies = parentVisitor.RelationalDependencies;
        _queryCompilationContext = parentVisitor._queryCompilationContext;
        _sqlTranslator = RelationalDependencies.RelationalSqlTranslatingExpressionVisitorFactory.Create(
            parentVisitor._queryCompilationContext, parentVisitor);
        _sharedTypeEntityExpandingExpressionVisitor =
            new SharedTypeEntityExpandingExpressionVisitor(_sqlTranslator, parentVisitor._sqlExpressionFactory);
        _projectionBindingExpressionVisitor = new RelationalProjectionBindingExpressionVisitor(this, _sqlTranslator);
        _sqlExpressionFactory = parentVisitor._sqlExpressionFactory;
        _subquery = true;
    }

    /// <inheritdoc />
    protected override Expression VisitExtension(Expression extensionExpression)
    {
        switch (extensionExpression)
        {
            case FromSqlQueryRootExpression fromSqlQueryRootExpression:
                return CreateShapedQueryExpression(
                    fromSqlQueryRootExpression.EntityType,
                    _sqlExpressionFactory.Select(
                        fromSqlQueryRootExpression.EntityType,
                        new FromSqlExpression(
                            fromSqlQueryRootExpression.EntityType.GetDefaultMappings().Single().Table,
                            fromSqlQueryRootExpression.Sql,
                            fromSqlQueryRootExpression.Argument)));

            case TableValuedFunctionQueryRootExpression tableValuedFunctionQueryRootExpression:
                var function = tableValuedFunctionQueryRootExpression.Function;
                var arguments = new List<SqlExpression>();
                foreach (var arg in tableValuedFunctionQueryRootExpression.Arguments)
                {
                    var sqlArgument = TranslateExpression(arg);
                    if (sqlArgument == null)
                    {
                        string call;
                        var methodInfo = function.DbFunctions.Last().MethodInfo;
                        if (methodInfo != null)
                        {
                            var methodCall = Expression.Call(
                                // Declaring types would be derived db context.
                                Expression.Constant(null, methodInfo.DeclaringType!),
                                methodInfo,
                                tableValuedFunctionQueryRootExpression.Arguments);

                            call = methodCall.Print();
                        }
                        else
                        {
                            call = $"{function.DbFunctions.Last().Name}()";
                        }

                        throw new InvalidOperationException(
                            TranslationErrorDetails == null
                                ? CoreStrings.TranslationFailed(call)
                                : CoreStrings.TranslationFailedWithDetails(call, TranslationErrorDetails));
                    }

                    arguments.Add(sqlArgument);
                }

                var entityType = tableValuedFunctionQueryRootExpression.EntityType;

                var translation = new TableValuedFunctionExpression(function, arguments);
                var queryExpression = _sqlExpressionFactory.Select(entityType, translation);

                return CreateShapedQueryExpression(entityType, queryExpression);

            case EntityQueryRootExpression entityQueryRootExpression
                when entityQueryRootExpression.GetType() == typeof(EntityQueryRootExpression)
                && entityQueryRootExpression.EntityType.GetSqlQueryMappings().FirstOrDefault(m => m.IsDefaultSqlQueryMapping)?.SqlQuery is
                    ISqlQuery sqlQuery:
                return CreateShapedQueryExpression(
                    entityQueryRootExpression.EntityType,
                    _sqlExpressionFactory.Select(
                        entityQueryRootExpression.EntityType,
                        new FromSqlExpression(
                            entityQueryRootExpression.EntityType.GetDefaultMappings().Single().Table,
                            sqlQuery.Sql,
                            Expression.Constant(Array.Empty<object>(), typeof(object[])))));

            case GroupByShaperExpression groupByShaperExpression:
                var groupShapedQueryExpression = groupByShaperExpression.GroupingEnumerable;
                var groupClonedSelectExpression = ((SelectExpression)groupShapedQueryExpression.QueryExpression).Clone();
                return new ShapedQueryExpression(
                    groupClonedSelectExpression,
                    new QueryExpressionReplacingExpressionVisitor(
                            groupShapedQueryExpression.QueryExpression, groupClonedSelectExpression)
                        .Visit(groupShapedQueryExpression.ShaperExpression));

            case ShapedQueryExpression shapedQueryExpression:
                var clonedSelectExpression = ((SelectExpression)shapedQueryExpression.QueryExpression).Clone();
                return new ShapedQueryExpression(
                    clonedSelectExpression,
                    new QueryExpressionReplacingExpressionVisitor(shapedQueryExpression.QueryExpression, clonedSelectExpression)
                        .Visit(shapedQueryExpression.ShaperExpression));

            case SqlQueryRootExpression sqlQueryRootExpression:
                var typeMapping = RelationalDependencies.TypeMappingSource.FindMapping(sqlQueryRootExpression.ElementType);
                if (typeMapping == null)
                {
                    throw new InvalidOperationException(
                        RelationalStrings.SqlQueryUnmappedType(sqlQueryRootExpression.ElementType.DisplayName()));
                }

                var selectExpression = new SelectExpression(
                    sqlQueryRootExpression.Type, typeMapping,
                    new FromSqlExpression("t", sqlQueryRootExpression.Sql, sqlQueryRootExpression.Argument));

                Expression shaperExpression = new ProjectionBindingExpression(
                    selectExpression, new ProjectionMember(), sqlQueryRootExpression.ElementType.MakeNullable());

                if (sqlQueryRootExpression.ElementType != shaperExpression.Type)
                {
                    Check.DebugAssert(
                        sqlQueryRootExpression.ElementType.MakeNullable() == shaperExpression.Type,
                        "expression.Type must be nullable of targetType");

                    shaperExpression = Expression.Convert(shaperExpression, sqlQueryRootExpression.ElementType);
                }

                return new ShapedQueryExpression(selectExpression, shaperExpression);

            default:
                return base.VisitExtension(extensionExpression);
        }
    }

    /// <inheritdoc />
    protected override Expression VisitMethodCall(MethodCallExpression methodCallExpression)
    {
        var method = methodCallExpression.Method;
        if (method.DeclaringType == typeof(RelationalQueryableExtensions))
        {
            var source = Visit(methodCallExpression.Arguments[0]);
            if (source is ShapedQueryExpression shapedQueryExpression)
            {
                var genericMethod = method.IsGenericMethod ? method.GetGenericMethodDefinition() : null;
                switch (method.Name)
                {
                    case nameof(RelationalQueryableExtensions.ExecuteDelete)
                        when genericMethod == RelationalQueryableExtensions.ExecuteDeleteMethodInfo:
                        return TranslateExecuteDelete(shapedQueryExpression)
                            ?? throw new InvalidOperationException(
                                RelationalStrings.NonQueryTranslationFailedWithDetails(
                                    methodCallExpression.Print(), TranslationErrorDetails));

                    case nameof(RelationalQueryableExtensions.ExecuteUpdate)
                        when genericMethod == RelationalQueryableExtensions.ExecuteUpdateMethodInfo:
                        return TranslateExecuteUpdate(shapedQueryExpression, methodCallExpression.Arguments[1].UnwrapLambdaFromQuote())
                            ?? throw new InvalidOperationException(
                                RelationalStrings.NonQueryTranslationFailedWithDetails(
                                    methodCallExpression.Print(), TranslationErrorDetails));
                }
            }
        }

        return base.VisitMethodCall(methodCallExpression);
    }

    /// <inheritdoc />
    protected override QueryableMethodTranslatingExpressionVisitor CreateSubqueryVisitor()
        => new RelationalQueryableMethodTranslatingExpressionVisitor(this);

    /// <inheritdoc />
    protected override ShapedQueryExpression CreateShapedQueryExpression(IEntityType entityType)
        => CreateShapedQueryExpression(entityType, _sqlExpressionFactory.Select(entityType));

    private static ShapedQueryExpression CreateShapedQueryExpression(IEntityType entityType, SelectExpression selectExpression)
        => new(
            selectExpression,
            new RelationalEntityShaperExpression(
                entityType,
                new ProjectionBindingExpression(
                    selectExpression,
                    new ProjectionMember(),
                    typeof(ValueBuffer)),
                false));

    /// <inheritdoc />
    protected override ShapedQueryExpression? TranslateAll(ShapedQueryExpression source, LambdaExpression predicate)
    {
        var translation = TranslateLambdaExpression(source, predicate);
        if (translation == null)
        {
            return null;
        }

        var selectExpression = (SelectExpression)source.QueryExpression;
        selectExpression.ApplyPredicate(_sqlExpressionFactory.Not(translation));
        selectExpression.ReplaceProjection(new List<Expression>());
        selectExpression.ApplyProjection();
        if (selectExpression.Limit == null
            && selectExpression.Offset == null)
        {
            selectExpression.ClearOrdering();
        }

        translation = _sqlExpressionFactory.Exists(selectExpression, true);
        selectExpression = _sqlExpressionFactory.Select(translation);

        return source.Update(
            selectExpression,
            Expression.Convert(new ProjectionBindingExpression(selectExpression, new ProjectionMember(), typeof(bool?)), typeof(bool)));
    }

    /// <inheritdoc />
    protected override ShapedQueryExpression? TranslateAny(ShapedQueryExpression source, LambdaExpression? predicate)
    {
        if (predicate != null)
        {
            var translatedSource = TranslateWhere(source, predicate);
            if (translatedSource == null)
            {
                return null;
            }

            source = translatedSource;
        }

        var selectExpression = (SelectExpression)source.QueryExpression;
        selectExpression.ReplaceProjection(new List<Expression>());
        selectExpression.ApplyProjection();
        if (selectExpression.Limit == null
            && selectExpression.Offset == null)
        {
            selectExpression.ClearOrdering();
        }

        var translation = _sqlExpressionFactory.Exists(selectExpression, false);
        selectExpression = _sqlExpressionFactory.Select(translation);

        return source.Update(
            selectExpression,
            Expression.Convert(new ProjectionBindingExpression(selectExpression, new ProjectionMember(), typeof(bool?)), typeof(bool)));
    }

    /// <inheritdoc />
    protected override ShapedQueryExpression? TranslateAverage(
        ShapedQueryExpression source,
        LambdaExpression? selector,
        Type resultType)
        => TranslateAggregateWithSelector(source, selector, QueryableMethods.GetAverageWithoutSelector, throwWhenEmpty: true, resultType);

    /// <inheritdoc />
    protected override ShapedQueryExpression? TranslateCast(ShapedQueryExpression source, Type resultType)
        => source.ShaperExpression.Type != resultType
            ? source.UpdateShaperExpression(Expression.Convert(source.ShaperExpression, resultType))
            : source;

    /// <inheritdoc />
    protected override ShapedQueryExpression? TranslateConcat(ShapedQueryExpression source1, ShapedQueryExpression source2)
    {
        ((SelectExpression)source1.QueryExpression).ApplyUnion((SelectExpression)source2.QueryExpression, distinct: false);

        return source1.UpdateShaperExpression(
            MatchShaperNullabilityForSetOperation(source1.ShaperExpression, source2.ShaperExpression, makeNullable: true));
    }

    /// <inheritdoc />
    protected override ShapedQueryExpression? TranslateContains(ShapedQueryExpression source, Expression item)
    {
        var selectExpression = (SelectExpression)source.QueryExpression;
        var translation = TranslateExpression(item);
        if (translation == null)
        {
            return null;
        }

        if (selectExpression.Limit == null
            && selectExpression.Offset == null)
        {
            selectExpression.ClearOrdering();
        }

        var shaperExpression = source.ShaperExpression;
        // No need to check ConvertChecked since this is convert node which we may have added during projection
        if (shaperExpression is UnaryExpression { NodeType: ExpressionType.Convert } unaryExpression
            && unaryExpression.Operand.Type.IsNullableType()
            && unaryExpression.Operand.Type.UnwrapNullableType() == unaryExpression.Type)
        {
            shaperExpression = unaryExpression.Operand;
        }

        if (shaperExpression is ProjectionBindingExpression projectionBindingExpression)
        {
            var projection = selectExpression.GetProjection(projectionBindingExpression);
            if (projection is SqlExpression sqlExpression)
            {
                selectExpression.ReplaceProjection(new List<Expression> { sqlExpression });
                selectExpression.ApplyProjection();

                translation = _sqlExpressionFactory.In(translation, selectExpression, false);
                selectExpression = _sqlExpressionFactory.Select(translation);

                return source.Update(
                    selectExpression,
                    Expression.Convert(
                        new ProjectionBindingExpression(selectExpression, new ProjectionMember(), typeof(bool?)), typeof(bool)));
            }
        }

        return null;
    }

    /// <inheritdoc />
    protected override ShapedQueryExpression? TranslateCount(ShapedQueryExpression source, LambdaExpression? predicate)
        => TranslateAggregateWithPredicate(source, predicate, QueryableMethods.CountWithoutPredicate);

    /// <inheritdoc />
    protected override ShapedQueryExpression? TranslateDefaultIfEmpty(ShapedQueryExpression source, Expression? defaultValue)
    {
        if (defaultValue == null)
        {
            ((SelectExpression)source.QueryExpression).ApplyDefaultIfEmpty(_sqlExpressionFactory);
            return source.UpdateShaperExpression(MarkShaperNullable(source.ShaperExpression));
        }

        return null;
    }

    /// <inheritdoc />
    protected override ShapedQueryExpression? TranslateDistinct(ShapedQueryExpression source)
    {
        var selectExpression = (SelectExpression)source.QueryExpression;
        if (selectExpression.Orderings.Count > 0
            && selectExpression.Limit == null
            && selectExpression.Offset == null)
        {
            _queryCompilationContext.Logger.DistinctAfterOrderByWithoutRowLimitingOperatorWarning();
        }

        selectExpression.ApplyDistinct();
        return source;
    }

    /// <inheritdoc />
    protected override ShapedQueryExpression? TranslateElementAtOrDefault(
        ShapedQueryExpression source,
        Expression index,
        bool returnDefault)
    {
        var selectExpression = (SelectExpression)source.QueryExpression;
        var translation = TranslateExpression(index);
        if (translation == null)
        {
            return null;
        }

        if (selectExpression.Orderings.Count == 0)
        {
            _queryCompilationContext.Logger.RowLimitingOperationWithoutOrderByWarning();
        }

        selectExpression.ApplyOffset(translation);
        selectExpression.ApplyLimit(TranslateExpression(Expression.Constant(1))!);

        return source;
    }

    /// <inheritdoc />
    protected override ShapedQueryExpression? TranslateExcept(ShapedQueryExpression source1, ShapedQueryExpression source2)
    {
        ((SelectExpression)source1.QueryExpression).ApplyExcept((SelectExpression)source2.QueryExpression, distinct: true);

        // Since except has result from source1, we don't need to change shaper
        return source1;
    }

    /// <inheritdoc />
    protected override ShapedQueryExpression? TranslateFirstOrDefault(
        ShapedQueryExpression source,
        LambdaExpression? predicate,
        Type returnType,
        bool returnDefault)
    {
        if (predicate != null)
        {
            var translatedSource = TranslateWhere(source, predicate);
            if (translatedSource == null)
            {
                return null;
            }

            source = translatedSource;
        }

        var selectExpression = (SelectExpression)source.QueryExpression;
        if (selectExpression.Predicate == null
            && selectExpression.Orderings.Count == 0)
        {
            _queryCompilationContext.Logger.FirstWithoutOrderByAndFilterWarning();
        }

        selectExpression.ApplyLimit(TranslateExpression(Expression.Constant(1))!);

        return source.ShaperExpression.Type != returnType
            ? source.UpdateShaperExpression(Expression.Convert(source.ShaperExpression, returnType))
            : source;
    }

    /// <inheritdoc />
    protected override ShapedQueryExpression? TranslateGroupBy(
        ShapedQueryExpression source,
        LambdaExpression keySelector,
        LambdaExpression? elementSelector,
        LambdaExpression? resultSelector)
    {
        var selectExpression = (SelectExpression)source.QueryExpression;
        selectExpression.PrepareForAggregate();

        var remappedKeySelector = RemapLambdaBody(source, keySelector);
        var translatedKey = TranslateGroupingKey(remappedKeySelector);
        if (translatedKey == null)
        {
            // This could be group by entity type
            if (remappedKeySelector is not EntityShaperExpression
                { ValueBufferExpression: ProjectionBindingExpression pbe } ese)
            {
                // ValueBufferExpression can be JsonQuery, ProjectionBindingExpression, EntityProjection
                // We only allow ProjectionBindingExpression which represents a regular entity
                return null;
            }

            translatedKey = ese.Update(((SelectExpression)pbe.QueryExpression).GetProjection(pbe));
        }

        if (elementSelector != null)
        {
            source = TranslateSelect(source, elementSelector);
        }

        var groupByShaper = selectExpression.ApplyGrouping(translatedKey, source.ShaperExpression, _sqlExpressionFactory);
        if (resultSelector == null)
        {
            return source.UpdateShaperExpression(groupByShaper);
        }

        var original1 = resultSelector.Parameters[0];
        var original2 = resultSelector.Parameters[1];

        var newResultSelectorBody = new ReplacingExpressionVisitor(
                new Expression[] { original1, original2 },
                new[] { groupByShaper.KeySelector, groupByShaper })
            .Visit(resultSelector.Body);

        newResultSelectorBody = ExpandSharedTypeEntities(selectExpression, newResultSelectorBody);

        return source.UpdateShaperExpression(
            _projectionBindingExpressionVisitor.Translate(selectExpression, newResultSelectorBody));
    }

    private Expression? TranslateGroupingKey(Expression expression)
    {
        switch (expression)
        {
            case NewExpression newExpression:
                if (newExpression.Arguments.Count == 0)
                {
                    return newExpression;
                }

                var newArguments = new Expression[newExpression.Arguments.Count];
                for (var i = 0; i < newArguments.Length; i++)
                {
                    var key = TranslateGroupingKey(newExpression.Arguments[i]);
                    if (key == null)
                    {
                        return null;
                    }

                    newArguments[i] = key;
                }

                return newExpression.Update(newArguments);

            case MemberInitExpression memberInitExpression:
                var updatedNewExpression = (NewExpression?)TranslateGroupingKey(memberInitExpression.NewExpression);
                if (updatedNewExpression == null)
                {
                    return null;
                }

                var newBindings = new MemberAssignment[memberInitExpression.Bindings.Count];
                for (var i = 0; i < newBindings.Length; i++)
                {
                    var memberAssignment = (MemberAssignment)memberInitExpression.Bindings[i];
                    var visitedExpression = TranslateGroupingKey(memberAssignment.Expression);
                    if (visitedExpression == null)
                    {
                        return null;
                    }

                    newBindings[i] = memberAssignment.Update(visitedExpression);
                }

                return memberInitExpression.Update(updatedNewExpression, newBindings);

            default:
                var translation = TranslateExpression(expression);
                if (translation == null)
                {
                    return null;
                }

                return translation.Type == expression.Type
                    ? translation
                    : Expression.Convert(translation, expression.Type);
        }
    }

    /// <inheritdoc />
    protected override ShapedQueryExpression? TranslateGroupJoin(
        ShapedQueryExpression outer,
        ShapedQueryExpression inner,
        LambdaExpression outerKeySelector,
        LambdaExpression innerKeySelector,
        LambdaExpression resultSelector)
        => null;

    /// <inheritdoc />
    protected override ShapedQueryExpression? TranslateIntersect(ShapedQueryExpression source1, ShapedQueryExpression source2)
    {
        ((SelectExpression)source1.QueryExpression).ApplyIntersect((SelectExpression)source2.QueryExpression, distinct: true);

        // For intersect since result comes from both sides, if one of them is non-nullable then both are non-nullable
        return source1.UpdateShaperExpression(
            MatchShaperNullabilityForSetOperation(source1.ShaperExpression, source2.ShaperExpression, makeNullable: false));
    }

    /// <inheritdoc />
    protected override ShapedQueryExpression? TranslateJoin(
        ShapedQueryExpression outer,
        ShapedQueryExpression inner,
        LambdaExpression outerKeySelector,
        LambdaExpression innerKeySelector,
        LambdaExpression resultSelector)
    {
        var joinPredicate = CreateJoinPredicate(outer, outerKeySelector, inner, innerKeySelector);
        if (joinPredicate != null)
        {
            var outerSelectExpression = (SelectExpression)outer.QueryExpression;
            var outerShaperExpression = outerSelectExpression.AddInnerJoin(inner, joinPredicate, outer.ShaperExpression);
            outer = outer.UpdateShaperExpression(outerShaperExpression);

            return TranslateTwoParameterSelector(outer, resultSelector);
        }

        return null;
    }

    /// <inheritdoc />
    protected override ShapedQueryExpression? TranslateLeftJoin(
        ShapedQueryExpression outer,
        ShapedQueryExpression inner,
        LambdaExpression outerKeySelector,
        LambdaExpression innerKeySelector,
        LambdaExpression resultSelector)
    {
        var joinPredicate = CreateJoinPredicate(outer, outerKeySelector, inner, innerKeySelector);
        if (joinPredicate != null)
        {
            var outerSelectExpression = (SelectExpression)outer.QueryExpression;
            var outerShaperExpression = outerSelectExpression.AddLeftJoin(inner, joinPredicate, outer.ShaperExpression);
            outer = outer.UpdateShaperExpression(outerShaperExpression);

            return TranslateTwoParameterSelector(outer, resultSelector);
        }

        return null;
    }

    private SqlExpression CreateJoinPredicate(
        ShapedQueryExpression outer,
        LambdaExpression outerKeySelector,
        ShapedQueryExpression inner,
        LambdaExpression innerKeySelector)
    {
        var outerKey = RemapLambdaBody(outer, outerKeySelector);
        var innerKey = RemapLambdaBody(inner, innerKeySelector);

        if (outerKey is NewExpression outerNew
            && outerNew.Arguments.Count > 0)
        {
            var innerNew = (NewExpression)innerKey;

            SqlExpression? result = null;
            for (var i = 0; i < outerNew.Arguments.Count; i++)
            {
                var joinPredicate = CreateJoinPredicate(outerNew.Arguments[i], innerNew.Arguments[i]);
                result = result == null
                    ? joinPredicate
                    : _sqlExpressionFactory.AndAlso(result, joinPredicate);
            }

            if (outerNew.Arguments.Count == 1)
            {
                result = _sqlExpressionFactory.AndAlso(
                    result!,
                    CreateJoinPredicate(Expression.Constant(true), Expression.Constant(true)));
            }

            return result!;
        }

        return CreateJoinPredicate(outerKey, innerKey);
    }

    private SqlExpression CreateJoinPredicate(Expression outerKey, Expression innerKey)
        => TranslateExpression(Infrastructure.ExpressionExtensions.CreateEqualsExpression(outerKey, innerKey))!;

    /// <inheritdoc />
    protected override ShapedQueryExpression? TranslateLastOrDefault(
        ShapedQueryExpression source,
        LambdaExpression? predicate,
        Type returnType,
        bool returnDefault)
    {
        var selectExpression = (SelectExpression)source.QueryExpression;
        if (selectExpression.Orderings.Count == 0)
        {
            throw new InvalidOperationException(
                RelationalStrings.LastUsedWithoutOrderBy(returnDefault ? nameof(Queryable.LastOrDefault) : nameof(Queryable.Last)));
        }

        if (predicate != null)
        {
            var translatedSource = TranslateWhere(source, predicate);
            if (translatedSource == null)
            {
                return null;
            }

            source = translatedSource;
        }

        selectExpression.ReverseOrderings();
        selectExpression.ApplyLimit(TranslateExpression(Expression.Constant(1))!);

        return source.ShaperExpression.Type != returnType
            ? source.UpdateShaperExpression(Expression.Convert(source.ShaperExpression, returnType))
            : source;
    }

    /// <inheritdoc />
    protected override ShapedQueryExpression? TranslateLongCount(ShapedQueryExpression source, LambdaExpression? predicate)
        => TranslateAggregateWithPredicate(source, predicate, QueryableMethods.LongCountWithoutPredicate);

    /// <inheritdoc />
    protected override ShapedQueryExpression? TranslateMax(ShapedQueryExpression source, LambdaExpression? selector, Type resultType)
        => TranslateAggregateWithSelector(
            source, selector, t => QueryableMethods.MaxWithoutSelector.MakeGenericMethod(t), throwWhenEmpty: true, resultType);

    /// <inheritdoc />
    protected override ShapedQueryExpression? TranslateMin(ShapedQueryExpression source, LambdaExpression? selector, Type resultType)
        => TranslateAggregateWithSelector(
            source, selector, t => QueryableMethods.MinWithoutSelector.MakeGenericMethod(t), throwWhenEmpty: true, resultType);

    /// <inheritdoc />
    protected override ShapedQueryExpression? TranslateOfType(ShapedQueryExpression source, Type resultType)
    {
        if (source.ShaperExpression is EntityShaperExpression entityShaperExpression)
        {
            var entityType = entityShaperExpression.EntityType;
            if (entityType.ClrType == resultType)
            {
                return source;
            }

            var parameterExpression = Expression.Parameter(entityShaperExpression.Type);
            var predicate = Expression.Lambda(Expression.TypeIs(parameterExpression, resultType), parameterExpression);
            var translation = TranslateLambdaExpression(source, predicate);
            if (translation == null)
            {
                // EntityType is not part of hierarchy
                return null;
            }

            var selectExpression = (SelectExpression)source.QueryExpression;
            if (!(translation is SqlConstantExpression sqlConstantExpression
                    && sqlConstantExpression.Value is bool constantValue
                    && constantValue))
            {
                selectExpression.ApplyPredicate(translation);
            }

            var baseType = entityType.GetAllBaseTypes().SingleOrDefault(et => et.ClrType == resultType);
            if (baseType != null)
            {
                return source.UpdateShaperExpression(entityShaperExpression.WithEntityType(baseType));
            }

            var derivedType = entityType.GetDerivedTypes().Single(et => et.ClrType == resultType);
            var projectionBindingExpression = (ProjectionBindingExpression)entityShaperExpression.ValueBufferExpression;

            var projectionMember = projectionBindingExpression.ProjectionMember;
            Check.DebugAssert(new ProjectionMember().Equals(projectionMember), "Invalid ProjectionMember when processing OfType");

            var entityProjectionExpression = (EntityProjectionExpression)selectExpression.GetProjection(projectionBindingExpression);
            selectExpression.ReplaceProjection(
                new Dictionary<ProjectionMember, Expression>
                {
                    { projectionMember, entityProjectionExpression.UpdateEntityType(derivedType) }
                });

            return source.UpdateShaperExpression(entityShaperExpression.WithEntityType(derivedType));
        }

        return null;
    }

    /// <inheritdoc />
    protected override ShapedQueryExpression? TranslateOrderBy(
        ShapedQueryExpression source,
        LambdaExpression keySelector,
        bool ascending)
    {
        var translation = TranslateLambdaExpression(source, keySelector);
        if (translation == null)
        {
            return null;
        }

        ((SelectExpression)source.QueryExpression).ApplyOrdering(new OrderingExpression(translation, ascending));

        return source;
    }

    /// <inheritdoc />
    protected override ShapedQueryExpression? TranslateReverse(ShapedQueryExpression source)
    {
        var selectExpression = (SelectExpression)source.QueryExpression;
        if (selectExpression.Orderings.Count == 0)
        {
            AddTranslationErrorDetails(RelationalStrings.MissingOrderingInSelectExpression);
            return null;
        }

        selectExpression.ReverseOrderings();

        return source;
    }

    /// <inheritdoc />
    protected override ShapedQueryExpression TranslateSelect(ShapedQueryExpression source, LambdaExpression selector)
    {
        if (selector.Body == selector.Parameters[0])
        {
            return source;
        }

        var selectExpression = (SelectExpression)source.QueryExpression;
        if (selectExpression.IsDistinct)
        {
            selectExpression.PushdownIntoSubquery();
        }

        var newSelectorBody = RemapLambdaBody(source, selector);

        return source.UpdateShaperExpression(_projectionBindingExpressionVisitor.Translate(selectExpression, newSelectorBody));
    }

    /// <inheritdoc />
    protected override ShapedQueryExpression? TranslateSelectMany(
        ShapedQueryExpression source,
        LambdaExpression collectionSelector,
        LambdaExpression resultSelector)
    {
        var (newCollectionSelector, correlated, defaultIfEmpty)
            = new CorrelationFindingExpressionVisitor().IsCorrelated(collectionSelector);
        if (correlated)
        {
            var collectionSelectorBody = RemapLambdaBody(source, newCollectionSelector);
            if (Visit(collectionSelectorBody) is ShapedQueryExpression inner)
            {
                var innerSelectExpression = (SelectExpression)source.QueryExpression;
                var shaper = defaultIfEmpty
                    ? innerSelectExpression.AddOuterApply(inner, source.ShaperExpression)
                    : innerSelectExpression.AddCrossApply(inner, source.ShaperExpression);

                return TranslateTwoParameterSelector(source.UpdateShaperExpression(shaper), resultSelector);
            }
        }
        else
        {
            if (Visit(newCollectionSelector.Body) is ShapedQueryExpression inner)
            {
                if (defaultIfEmpty)
                {
                    var translatedInner = TranslateDefaultIfEmpty(inner, null);
                    if (translatedInner == null)
                    {
                        return null;
                    }

                    inner = translatedInner;
                }

                var innerSelectExpression = (SelectExpression)source.QueryExpression;
                var shaper = innerSelectExpression.AddCrossJoin(inner, source.ShaperExpression);

                return TranslateTwoParameterSelector(source.UpdateShaperExpression(shaper), resultSelector);
            }
        }

        return null;
    }

    private sealed class CorrelationFindingExpressionVisitor : ExpressionVisitor
    {
        private ParameterExpression? _outerParameter;
        private bool _correlated;
        private bool _defaultIfEmpty;

        public (LambdaExpression, bool, bool) IsCorrelated(LambdaExpression lambdaExpression)
        {
            Check.DebugAssert(
                lambdaExpression.Parameters.Count == 1, "Multiparameter lambda passed to CorrelationFindingExpressionVisitor");

            _correlated = false;
            _defaultIfEmpty = false;
            _outerParameter = lambdaExpression.Parameters[0];

            var result = Visit(lambdaExpression.Body);

            return (Expression.Lambda(result, _outerParameter), _correlated, _defaultIfEmpty);
        }

        protected override Expression VisitParameter(ParameterExpression parameterExpression)
        {
            if (parameterExpression == _outerParameter)
            {
                _correlated = true;
            }

            return base.VisitParameter(parameterExpression);
        }

        protected override Expression VisitMethodCall(MethodCallExpression methodCallExpression)
        {
            if (methodCallExpression.Method.IsGenericMethod
                && methodCallExpression.Method.GetGenericMethodDefinition() == QueryableMethods.DefaultIfEmptyWithoutArgument)
            {
                _defaultIfEmpty = true;
                return Visit(methodCallExpression.Arguments[0]);
            }

            return base.VisitMethodCall(methodCallExpression);
        }
    }

    /// <inheritdoc />
    protected override ShapedQueryExpression? TranslateSelectMany(ShapedQueryExpression source, LambdaExpression selector)
    {
        var innerParameter = Expression.Parameter(selector.ReturnType.GetSequenceType(), "i");
        var resultSelector = Expression.Lambda(
            innerParameter, Expression.Parameter(source.Type.GetSequenceType()), innerParameter);

        return TranslateSelectMany(source, selector, resultSelector);
    }

    /// <inheritdoc />
    protected override ShapedQueryExpression? TranslateSingleOrDefault(
        ShapedQueryExpression source,
        LambdaExpression? predicate,
        Type returnType,
        bool returnDefault)
    {
        if (predicate != null)
        {
            var translatedSource = TranslateWhere(source, predicate);
            if (translatedSource == null)
            {
                return null;
            }

            source = translatedSource;
        }

        var selectExpression = (SelectExpression)source.QueryExpression;
        selectExpression.ApplyLimit(TranslateExpression(Expression.Constant(_subquery ? 1 : 2))!);

        return source.ShaperExpression.Type != returnType
            ? source.UpdateShaperExpression(Expression.Convert(source.ShaperExpression, returnType))
            : source;
    }

    /// <inheritdoc />
    protected override ShapedQueryExpression? TranslateSkip(ShapedQueryExpression source, Expression count)
    {
        var selectExpression = (SelectExpression)source.QueryExpression;
        var translation = TranslateExpression(count);
        if (translation == null)
        {
            return null;
        }

        if (selectExpression.Orderings.Count == 0)
        {
            _queryCompilationContext.Logger.RowLimitingOperationWithoutOrderByWarning();
        }

        selectExpression.ApplyOffset(translation);

        return source;
    }

    /// <inheritdoc />
    protected override ShapedQueryExpression? TranslateSkipWhile(ShapedQueryExpression source, LambdaExpression predicate)
        => null;

    /// <inheritdoc />
    protected override ShapedQueryExpression? TranslateSum(ShapedQueryExpression source, LambdaExpression? selector, Type resultType)
        => TranslateAggregateWithSelector(source, selector, QueryableMethods.GetSumWithoutSelector, throwWhenEmpty: false, resultType);

    /// <inheritdoc />
    protected override ShapedQueryExpression? TranslateTake(ShapedQueryExpression source, Expression count)
    {
        var selectExpression = (SelectExpression)source.QueryExpression;
        var translation = TranslateExpression(count);
        if (translation == null)
        {
            return null;
        }

        if (selectExpression.Orderings.Count == 0)
        {
            _queryCompilationContext.Logger.RowLimitingOperationWithoutOrderByWarning();
        }

        selectExpression.ApplyLimit(translation);

        return source;
    }

    /// <inheritdoc />
    protected override ShapedQueryExpression? TranslateTakeWhile(ShapedQueryExpression source, LambdaExpression predicate)
        => null;

    /// <inheritdoc />
    protected override ShapedQueryExpression? TranslateThenBy(
        ShapedQueryExpression source,
        LambdaExpression keySelector,
        bool ascending)
    {
        var translation = TranslateLambdaExpression(source, keySelector);
        if (translation == null)
        {
            return null;
        }

        ((SelectExpression)source.QueryExpression).AppendOrdering(new OrderingExpression(translation, ascending));

        return source;
    }

    /// <inheritdoc />
    protected override ShapedQueryExpression? TranslateUnion(ShapedQueryExpression source1, ShapedQueryExpression source2)
    {
        ((SelectExpression)source1.QueryExpression).ApplyUnion((SelectExpression)source2.QueryExpression, distinct: true);

        return source1.UpdateShaperExpression(
            MatchShaperNullabilityForSetOperation(source1.ShaperExpression, source2.ShaperExpression, makeNullable: true));
    }

    /// <inheritdoc />
    protected override ShapedQueryExpression? TranslateWhere(ShapedQueryExpression source, LambdaExpression predicate)
    {
        var translation = TranslateLambdaExpression(source, predicate);
        if (translation == null)
        {
            return null;
        }

        ((SelectExpression)source.QueryExpression).ApplyPredicate(translation);

        return source;
    }

    /// <summary>
    ///     Translates <see cref="RelationalQueryableExtensions.ExecuteDelete{TSource}(IQueryable{TSource})" /> method
    ///     over the given source.
    /// </summary>
    /// <param name="source">The shaped query on which the operator is applied.</param>
    /// <returns>The non query after translation.</returns>
    protected virtual NonQueryExpression? TranslateExecuteDelete(ShapedQueryExpression source)
    {
        if (source.ShaperExpression is IncludeExpression includeExpression)
        {
            source = source.UpdateShaperExpression(PruneOwnedIncludes(includeExpression));
        }

        if (source.ShaperExpression is not EntityShaperExpression entityShaperExpression)
        {
            AddTranslationErrorDetails(RelationalStrings.ExecuteDeleteOnNonEntityType);
            return null;
        }

        var entityType = entityShaperExpression.EntityType;
        var mappingStrategy = entityType.GetMappingStrategy();
        if (mappingStrategy == RelationalAnnotationNames.TptMappingStrategy)
        {
            AddTranslationErrorDetails(
                RelationalStrings.ExecuteOperationOnTPT(nameof(RelationalQueryableExtensions.ExecuteDelete), entityType.DisplayName()));
            return null;
        }

        if (mappingStrategy == RelationalAnnotationNames.TpcMappingStrategy
            && entityType.GetDirectlyDerivedTypes().Any())
        {
            // We allow TPC is it is leaf type
            AddTranslationErrorDetails(
                RelationalStrings.ExecuteOperationOnTPC(nameof(RelationalQueryableExtensions.ExecuteDelete), entityType.DisplayName()));
            return null;
        }

        if (entityType.GetViewOrTableMappings().Count() != 1)
        {
            AddTranslationErrorDetails(
                RelationalStrings.ExecuteOperationOnEntitySplitting(
                    nameof(RelationalQueryableExtensions.ExecuteDelete), entityType.DisplayName()));
            return null;
        }

        var selectExpression = (SelectExpression)source.QueryExpression;
        if (IsValidSelectExpressionForExecuteDelete(selectExpression, entityShaperExpression, out var tableExpression))
        {
            if (AreOtherNonOwnedEntityTypesInTheTable(entityType.GetRootType(), tableExpression.Table))
            {
                AddTranslationErrorDetails(
                    RelationalStrings.ExecuteDeleteOnTableSplitting(tableExpression.Table.SchemaQualifiedName));

                return null;
            }

            selectExpression.ReplaceProjection(new List<Expression>());
            selectExpression.ApplyProjection();

            return new NonQueryExpression(new DeleteExpression(tableExpression, selectExpression));

            static bool AreOtherNonOwnedEntityTypesInTheTable(IEntityType rootType, ITableBase table)
            {
                foreach (var entityTypeMapping in table.EntityTypeMappings)
                {
                    var entityType = entityTypeMapping.EntityType;
                    if ((entityTypeMapping.IsSharedTablePrincipal == true
                        && entityType != rootType)
                        || (entityTypeMapping.IsSharedTablePrincipal == false
                            && entityType.GetRootType() != rootType
                            && !entityType.IsOwned()))
                    {
                        return true;
                    }
                }

                return false;
            }
        }

        // We need to convert to PK predicate
        var pk = entityType.FindPrimaryKey();
        if (pk == null)
        {
            AddTranslationErrorDetails(
                RelationalStrings.ExecuteOperationOnKeylessEntityTypeWithUnsupportedOperator(
                    nameof(RelationalQueryableExtensions.ExecuteDelete),
                    entityType.DisplayName()));
            return null;
        }

        var clrType = entityType.ClrType;
        var entityParameter = Expression.Parameter(clrType);
        Expression predicateBody;
        var innerParameter = Expression.Parameter(clrType);
        predicateBody = Expression.Call(
            QueryableMethods.AnyWithPredicate.MakeGenericMethod(clrType),
            source,
            Expression.Quote(
                Expression.Lambda(
                    Infrastructure.ExpressionExtensions.CreateEqualsExpression(innerParameter, entityParameter),
                    innerParameter)));

        var newSource = Expression.Call(
            QueryableMethods.Where.MakeGenericMethod(clrType),
            new EntityQueryRootExpression(entityType),
            Expression.Quote(Expression.Lambda(predicateBody, entityParameter)));

        return TranslateExecuteDelete((ShapedQueryExpression)Visit(newSource));

        static Expression PruneOwnedIncludes(IncludeExpression includeExpression)
        {
            if (includeExpression.Navigation is ISkipNavigation
                || includeExpression.Navigation is not INavigation navigation
                || !navigation.ForeignKey.IsOwnership)
            {
                return includeExpression;
            }

            return includeExpression.EntityExpression is IncludeExpression innerIncludeExpression
                ? PruneOwnedIncludes(innerIncludeExpression)
                : includeExpression.EntityExpression;
        }
    }

    /// <summary>
    ///     Translates
    ///     <see
    ///         cref="RelationalQueryableExtensions.ExecuteUpdate{TSource}(IQueryable{TSource}, Expression{Func{SetPropertyCalls{TSource}, SetPropertyCalls{TSource}}})" />
    ///     method
    ///     over the given source.
    /// </summary>
    /// <param name="source">The shaped query on which the operator is applied.</param>
    /// <param name="setPropertyCalls">
    ///     The lambda expression containing
    ///     <see
    ///         cref="SetPropertyCalls{TSource}.SetProperty{TProperty}(Func{TSource, TProperty}, Func{TSource, TProperty})" />
    ///     statements.
    /// </param>
    /// <returns>The non query after translation.</returns>
    protected virtual NonQueryExpression? TranslateExecuteUpdate(
        ShapedQueryExpression source,
        LambdaExpression setPropertyCalls)
    {
        var propertyValueLambdaExpressions = new List<(LambdaExpression, Expression)>();
        PopulateSetPropertyCalls(setPropertyCalls.Body, propertyValueLambdaExpressions, setPropertyCalls.Parameters[0]);
        if (TranslationErrorDetails != null)
        {
            return null;
        }

        if (propertyValueLambdaExpressions.Count == 0)
        {
            AddTranslationErrorDetails(RelationalStrings.NoSetPropertyInvocation);
            return null;
        }

        EntityShaperExpression? entityShaperExpression = null;
        var remappedUnwrappedLeftExpressions = new List<Expression>();
        foreach (var (propertyExpression, _) in propertyValueLambdaExpressions)
        {
            var left = RemapLambdaBody(source, propertyExpression);

<<<<<<< HEAD
            if (!TryProcessPropertyAccess(RelationalDependencies.Model, ref left, out var ese))
=======
            EntityShaperExpression? ese;

            if (QuirkEnabled28727)
>>>>>>> ffda3b5a
            {
                left = left.UnwrapTypeConversion(out _);
                if (!IsValidPropertyAccess(RelationalDependencies.Model, left, out ese))
                {
                    AddTranslationErrorDetails(RelationalStrings.InvalidPropertyInSetProperty(propertyExpression.Print()));
                    return null;
                }
            }
            else
            {
                if (!TryProcessPropertyAccess(RelationalDependencies.Model, ref left, out ese))
                {
                    AddTranslationErrorDetails(RelationalStrings.InvalidPropertyInSetProperty(propertyExpression.Print()));
                    return null;
                }
            }

            if (entityShaperExpression is null)
            {
                entityShaperExpression = ese;
            }
            else if (!ReferenceEquals(ese, entityShaperExpression))
            {
                AddTranslationErrorDetails(
                    RelationalStrings.MultipleEntityPropertiesInSetProperty(
                        entityShaperExpression.EntityType.DisplayName(), ese.EntityType.DisplayName()));
                return null;
            }

            remappedUnwrappedLeftExpressions.Add(left);
        }

        Check.DebugAssert(entityShaperExpression != null, "EntityShaperExpression should have a value.");

        var entityType = entityShaperExpression.EntityType;
        var mappingStrategy = entityType.GetMappingStrategy();
        if (mappingStrategy == RelationalAnnotationNames.TptMappingStrategy)
        {
            AddTranslationErrorDetails(
                RelationalStrings.ExecuteOperationOnTPT(nameof(RelationalQueryableExtensions.ExecuteUpdate), entityType.DisplayName()));
            return null;
        }

        if (mappingStrategy == RelationalAnnotationNames.TpcMappingStrategy
            && entityType.GetDirectlyDerivedTypes().Any())
        {
            // We allow TPC is it is leaf type
            AddTranslationErrorDetails(
                RelationalStrings.ExecuteOperationOnTPC(nameof(RelationalQueryableExtensions.ExecuteUpdate), entityType.DisplayName()));
            return null;
        }

        if (entityType.GetViewOrTableMappings().Count() != 1)
        {
            AddTranslationErrorDetails(
                RelationalStrings.ExecuteOperationOnEntitySplitting(
                    nameof(RelationalQueryableExtensions.ExecuteUpdate), entityType.DisplayName()));
            return null;
        }

        var selectExpression = (SelectExpression)source.QueryExpression;
        if (IsValidSelectExpressionForExecuteUpdate(selectExpression, entityShaperExpression, out var tableExpression))
        {
            return TranslateSetPropertyExpressions(
                this, source, selectExpression, tableExpression,
                propertyValueLambdaExpressions, remappedUnwrappedLeftExpressions);
        }

        // We need to convert to join with original query using PK
        var pk = entityType.FindPrimaryKey();
        if (pk == null)
        {
            AddTranslationErrorDetails(
                RelationalStrings.ExecuteOperationOnKeylessEntityTypeWithUnsupportedOperator(
                    nameof(RelationalQueryableExtensions.ExecuteUpdate),
                    entityType.DisplayName()));
            return null;
        }

        var outer = (ShapedQueryExpression)Visit(new EntityQueryRootExpression(entityType));
        var inner = source;
        var outerParameter = Expression.Parameter(entityType.ClrType);
        var outerKeySelector = Expression.Lambda(outerParameter.CreateKeyValuesExpression(pk.Properties), outerParameter);
        var firstPropertyLambdaExpression = propertyValueLambdaExpressions[0].Item1;
        var entitySource = GetEntitySource(RelationalDependencies.Model, firstPropertyLambdaExpression.Body);
        var innerKeySelector = Expression.Lambda(
            entitySource.CreateKeyValuesExpression(pk.Properties), firstPropertyLambdaExpression.Parameters);

        var joinPredicate = CreateJoinPredicate(outer, outerKeySelector, inner, innerKeySelector);

        Check.DebugAssert(joinPredicate != null, "Join predicate shouldn't be null");

        var outerSelectExpression = (SelectExpression)outer.QueryExpression;
        var outerShaperExpression = outerSelectExpression.AddInnerJoin(inner, joinPredicate, outer.ShaperExpression);
        outer = outer.UpdateShaperExpression(outerShaperExpression);
        var transparentIdentifierType = outer.ShaperExpression.Type;
        var transparentIdentifierParameter = Expression.Parameter(transparentIdentifierType);

        var propertyReplacement = AccessField(transparentIdentifierType, transparentIdentifierParameter, "Outer");
        var valueReplacement = AccessField(transparentIdentifierType, transparentIdentifierParameter, "Inner");
        for (var i = 0; i < propertyValueLambdaExpressions.Count; i++)
        {
            var (propertyExpression, valueExpression) = propertyValueLambdaExpressions[i];
            propertyExpression = Expression.Lambda(
                ReplacingExpressionVisitor.Replace(
                    ReplacingExpressionVisitor.Replace(
                        firstPropertyLambdaExpression.Parameters[0],
                        propertyExpression.Parameters[0],
                        entitySource),
                    propertyReplacement, propertyExpression.Body),
                transparentIdentifierParameter);

            valueExpression = valueExpression is LambdaExpression lambdaExpression
                ? Expression.Lambda(
                    ReplacingExpressionVisitor.Replace(lambdaExpression.Parameters[0], valueReplacement, lambdaExpression.Body),
                    transparentIdentifierParameter)
                : valueExpression;

            propertyValueLambdaExpressions[i] = (propertyExpression, valueExpression);
        }

        tableExpression = (TableExpression)outerSelectExpression.Tables[0];

        return TranslateSetPropertyExpressions(this, outer, outerSelectExpression, tableExpression, propertyValueLambdaExpressions, null);

        static NonQueryExpression? TranslateSetPropertyExpressions(
            RelationalQueryableMethodTranslatingExpressionVisitor visitor,
            ShapedQueryExpression source,
            SelectExpression selectExpression,
            TableExpression tableExpression,
            List<(LambdaExpression, Expression)> propertyValueLambdaExpressions,
            List<Expression>? leftExpressions)
        {
            var columnValueSetters = new List<ColumnValueSetter>();
            for (var i = 0; i < propertyValueLambdaExpressions.Count; i++)
            {
                var (propertyExpression, valueExpression) = propertyValueLambdaExpressions[i];
                Expression left;
                if (leftExpressions != null)
                {
                    left = leftExpressions[i];
                }
                else
                {
                    left = visitor.RemapLambdaBody(source, propertyExpression);
                    left = left.UnwrapTypeConversion(out _);
                }

                var right = valueExpression is LambdaExpression lambdaExpression
                    ? visitor.RemapLambdaBody(source, lambdaExpression)
                    : valueExpression;

                if (right.Type != left.Type)
                {
                    right = Expression.Convert(right, left.Type);
                }

                // We generate equality between property = value while translating so that we infer the type mapping from property correctly.
                // Later we decompose it back into left/right components so that the equality is not in the tree which can get affected by
                // null semantics or other visitor.
                var setter = Infrastructure.ExpressionExtensions.CreateEqualsExpression(left, right);
                var translation = visitor._sqlTranslator.Translate(setter);
                if (translation is SqlBinaryExpression
                    {
                        OperatorType: ExpressionType.Equal, Left: ColumnExpression column
                    } sqlBinaryExpression)
                {
                    columnValueSetters.Add(new ColumnValueSetter(column, sqlBinaryExpression.Right));
                }
                else
                {
                    // We would reach here only if the property is unmapped or value fails to translate.
                    visitor.AddTranslationErrorDetails(
                        RelationalStrings.UnableToTranslateSetProperty(
                            propertyExpression.Print(), valueExpression.Print(), visitor._sqlTranslator.TranslationErrorDetails));
                    return null;
                }
            }

            selectExpression.ReplaceProjection(new List<Expression>());
            selectExpression.ApplyProjection();

            return new NonQueryExpression(new UpdateExpression(tableExpression, selectExpression, columnValueSetters));
        }

        void PopulateSetPropertyCalls(
            Expression expression,
            List<(LambdaExpression, Expression)> list,
            ParameterExpression parameter)
        {
            switch (expression)
            {
                case ParameterExpression p
                    when parameter == p:
                    break;

                case MethodCallExpression methodCallExpression
                    when methodCallExpression.Method.IsGenericMethod
                    && methodCallExpression.Method.Name == nameof(SetPropertyCalls<int>.SetProperty)
                    && methodCallExpression.Method.DeclaringType!.IsGenericType
                    && methodCallExpression.Method.DeclaringType.GetGenericTypeDefinition() == typeof(SetPropertyCalls<>):

                    list.Add(((LambdaExpression)methodCallExpression.Arguments[0], methodCallExpression.Arguments[1]));

                    PopulateSetPropertyCalls(methodCallExpression.Object!, list, parameter);

                    break;

                default:
                    AddTranslationErrorDetails(RelationalStrings.InvalidArgumentToExecuteUpdate);
                    break;
            }
        }

        // For property setter selectors in ExecuteUpdate, we support only simple member access, EF.Function, etc.
        // We also unwrap casts to interface/base class (#29618), as well as IncludeExpressions (which occur when the target entity has
        // owned entities, #28727).
        static bool TryProcessPropertyAccess(
<<<<<<< HEAD
=======
            IModel model,
            ref Expression expression,
            [NotNullWhen(true)] out EntityShaperExpression? entityShaperExpression)
        {
            expression = expression.UnwrapTypeConversion(out _);

            if (expression is MemberExpression { Expression : not null } memberExpression
                && Unwrap(memberExpression.Expression) is EntityShaperExpression ese)
            {
                expression = memberExpression.Update(ese);
                entityShaperExpression = ese;
                return true;
            }

            if (expression is MethodCallExpression mce)
            {
                if (mce.TryGetEFPropertyArguments(out var source, out _)
                    && Unwrap(source) is EntityShaperExpression ese1)
                {
                    if (source != ese1)
                    {
                        var rewrittenArguments = mce.Arguments.ToArray();
                        rewrittenArguments[0] = ese1;
                        expression = mce.Update(mce.Object, rewrittenArguments);
                    }

                    entityShaperExpression = ese1;
                    return true;
                }

                if (mce.TryGetIndexerArguments(model, out var source2, out _)
                    && Unwrap(source2) is EntityShaperExpression ese2)
                {
                    expression = mce.Update(ese2, mce.Arguments);
                    entityShaperExpression = ese2;
                    return true;
                }
            }

            entityShaperExpression = null;
            return false;

            static Expression Unwrap(Expression expression)
            {
                expression = expression.UnwrapTypeConversion(out _);

                while (expression is IncludeExpression includeExpression)
                {
                    expression = includeExpression.EntityExpression;
                }

                return expression;
            }
        }

        // Old quirked implementation only
        static bool IsValidPropertyAccess(
>>>>>>> ffda3b5a
            IModel model,
            ref Expression expression,
            [NotNullWhen(true)] out EntityShaperExpression? entityShaperExpression)
        {
            expression = expression.UnwrapTypeConversion(out _);

            if (expression is MemberExpression { Expression : not null } memberExpression
                && Unwrap(memberExpression.Expression) is EntityShaperExpression ese)
            {
                expression = memberExpression.Update(ese);
                entityShaperExpression = ese;
                return true;
            }

            if (expression is MethodCallExpression mce)
            {
                if (mce.TryGetEFPropertyArguments(out var source, out _)
                    && Unwrap(source) is EntityShaperExpression ese1)
                {
                    if (source != ese1)
                    {
                        var rewrittenArguments = mce.Arguments.ToArray();
                        rewrittenArguments[0] = ese1;
                        expression = mce.Update(mce.Object, rewrittenArguments);
                    }

                    entityShaperExpression = ese1;
                    return true;
                }

                if (mce.TryGetIndexerArguments(model, out var source2, out _)
                    && Unwrap(source2) is EntityShaperExpression ese2)
                {
                    expression = mce.Update(ese2, mce.Arguments);
                    entityShaperExpression = ese2;
                    return true;
                }
            }

            entityShaperExpression = null;
            return false;

            static Expression Unwrap(Expression expression)
            {
                expression = expression.UnwrapTypeConversion(out _);

                while (expression is IncludeExpression includeExpression)
                {
                    expression = includeExpression.EntityExpression;
                }

                return expression;
            }
        }

        static Expression GetEntitySource(IModel model, Expression propertyAccessExpression)
        {
            propertyAccessExpression = propertyAccessExpression.UnwrapTypeConversion(out _);
            if (propertyAccessExpression is MethodCallExpression mce)
            {
                if (mce.TryGetEFPropertyArguments(out var source, out _))
                {
                    return source;
                }

                if (mce.TryGetIndexerArguments(model, out var source2, out _))
                {
                    return source2;
                }
            }

            return ((MemberExpression)propertyAccessExpression).Expression!;
        }
    }

    /// <summary>
    ///     Checks weather the current select expression can be used as-is for execute a delete operation,
    ///     or whether it must be pushed down into a subquery.
    /// </summary>
    /// <remarks>
    ///     <para>
    ///         By default, only single-table select expressions are supported, and optionally with a predicate.
    ///     </para>
    ///     <para>
    ///         Providers can override this to allow more select expression features to be supported without pushing down into a subquery.
    ///         When doing this, VisitDelete must also be overridden in the provider's QuerySqlGenerator to add SQL generation support for
    ///         the feature.
    ///     </para>
    /// </remarks>
    /// <param name="selectExpression">The select expression to validate.</param>
    /// <param name="entityShaperExpression">The entity shaper expression on which the delete operation is being applied.</param>
    /// <param name="tableExpression">The table expression from which rows are being deleted.</param>
    /// <returns>Returns <see langword="true" /> if the current select expression can be used for delete as-is, <see langword="false" /> otherwise.</returns>
    protected virtual bool IsValidSelectExpressionForExecuteDelete(
        SelectExpression selectExpression,
        EntityShaperExpression entityShaperExpression,
        [NotNullWhen(true)] out TableExpression? tableExpression)
    {
        if (selectExpression.Offset == null
            && selectExpression.Limit == null
            // If entity type has primary key then Distinct is no-op
            && (!selectExpression.IsDistinct || entityShaperExpression.EntityType.FindPrimaryKey() != null)
            && selectExpression.GroupBy.Count == 0
            && selectExpression.Having == null
            && selectExpression.Orderings.Count == 0
            && selectExpression.Tables.Count == 1
            && selectExpression.Tables[0] is TableExpression expression)
        {
            tableExpression = expression;

            return true;
        }

        tableExpression = null;
        return false;
    }

    /// <summary>
    ///     Validates if the current select expression can be used for execute update operation or it requires to be joined as a subquery.
    /// </summary>
    /// <remarks>
    ///     <para>
    ///         By default, only muli-table select expressions are supported, and optionally with a predicate.
    ///     </para>
    ///     <para>
    ///         Providers can override this to allow more select expression features to be supported without pushing down into a subquery.
    ///         When doing this, VisitUpdate must also be overridden in the provider's QuerySqlGenerator to add SQL generation support for
    ///         the feature.
    ///     </para>
    /// </remarks>
    /// <param name="selectExpression">The select expression to validate.</param>
    /// <param name="entityShaperExpression">The entity shaper expression on which the update operation is being applied.</param>
    /// <param name="tableExpression">The table expression from which rows are being deleted.</param>
    /// <returns>Returns <see langword="true" /> if the current select expression can be used for update as-is, <see langword="false" /> otherwise.</returns>
    protected virtual bool IsValidSelectExpressionForExecuteUpdate(
        SelectExpression selectExpression,
        EntityShaperExpression entityShaperExpression,
        [NotNullWhen(true)] out TableExpression? tableExpression)
    {
        tableExpression = null;
        if (selectExpression.Offset == null
            && selectExpression.Limit == null
            // If entity type has primary key then Distinct is no-op
            && (!selectExpression.IsDistinct || entityShaperExpression.EntityType.FindPrimaryKey() != null)
            && selectExpression.GroupBy.Count == 0
            && selectExpression.Having == null
            && selectExpression.Orderings.Count == 0
            && selectExpression.Tables.Count > 0)
        {
            TableExpressionBase table;
            if (selectExpression.Tables.Count == 1)
            {
                table = selectExpression.Tables[0];
            }
            else
            {
                var projectionBindingExpression = (ProjectionBindingExpression)entityShaperExpression.ValueBufferExpression;
                var entityProjectionExpression = (EntityProjectionExpression)selectExpression.GetProjection(projectionBindingExpression);
                var column = entityProjectionExpression.BindProperty(entityShaperExpression.EntityType.GetProperties().First());
                table = column.Table;
                if (ReferenceEquals(selectExpression.Tables[0], table))
                {
                    // If the table we are looking for it first table, then we need to verify if we can lift the next table in FROM clause
                    var secondTable = selectExpression.Tables[1];
                    if (secondTable is not InnerJoinExpression and not CrossJoinExpression)
                    {
                        return false;
                    }
                }

                if (table is JoinExpressionBase joinExpressionBase)
                {
                    table = joinExpressionBase.Table;
                }
            }

            if (table is TableExpression te)
            {
                tableExpression = te;
                return true;
            }
        }

        return false;
    }

    /// <summary>
    ///     Translates the given expression into equivalent SQL representation.
    /// </summary>
    /// <param name="expression">An expression to translate.</param>
    /// <returns>A <see cref="SqlExpression" /> which is translation of given expression or <see langword="null" />.</returns>
    protected virtual SqlExpression? TranslateExpression(Expression expression)
    {
        var translation = _sqlTranslator.Translate(expression);
        if (translation == null && _sqlTranslator.TranslationErrorDetails != null)
        {
            AddTranslationErrorDetails(_sqlTranslator.TranslationErrorDetails);
        }

        return translation;
    }

    /// <summary>
    ///     Translates the given lambda expression for the <see cref="ShapedQueryExpression" /> source into equivalent SQL representation.
    /// </summary>
    /// <param name="shapedQueryExpression">A <see cref="ShapedQueryExpression" /> on which the lambda expression is being applied.</param>
    /// <param name="lambdaExpression">A <see cref="LambdaExpression" /> to translate into SQL.</param>
    /// <returns>A <see cref="SqlExpression" /> which is translation of given lambda expression or <see langword="null" />.</returns>
    protected virtual SqlExpression? TranslateLambdaExpression(
        ShapedQueryExpression shapedQueryExpression,
        LambdaExpression lambdaExpression)
        => TranslateExpression(RemapLambdaBody(shapedQueryExpression, lambdaExpression));

    private Expression RemapLambdaBody(ShapedQueryExpression shapedQueryExpression, LambdaExpression lambdaExpression)
    {
        var lambdaBody = ReplacingExpressionVisitor.Replace(
            lambdaExpression.Parameters.Single(), shapedQueryExpression.ShaperExpression, lambdaExpression.Body);

        return ExpandSharedTypeEntities((SelectExpression)shapedQueryExpression.QueryExpression, lambdaBody);
    }

    private Expression ExpandSharedTypeEntities(SelectExpression selectExpression, Expression lambdaBody)
        => _sharedTypeEntityExpandingExpressionVisitor.Expand(selectExpression, lambdaBody);

    private sealed class SharedTypeEntityExpandingExpressionVisitor : ExpressionVisitor
    {
        private readonly RelationalSqlTranslatingExpressionVisitor _sqlTranslator;
        private readonly ISqlExpressionFactory _sqlExpressionFactory;

        private SelectExpression _selectExpression;

        public SharedTypeEntityExpandingExpressionVisitor(
            RelationalSqlTranslatingExpressionVisitor sqlTranslator,
            ISqlExpressionFactory sqlExpressionFactory)
        {
            _sqlTranslator = sqlTranslator;
            _sqlExpressionFactory = sqlExpressionFactory;
            _selectExpression = null!;
        }

        public Expression Expand(SelectExpression selectExpression, Expression lambdaBody)
        {
            _selectExpression = selectExpression;

            return Visit(lambdaBody);
        }

        protected override Expression VisitMember(MemberExpression memberExpression)
        {
            var innerExpression = Visit(memberExpression.Expression);

            return TryExpand(innerExpression, MemberIdentity.Create(memberExpression.Member))
                ?? memberExpression.Update(innerExpression);
        }

        protected override Expression VisitMethodCall(MethodCallExpression methodCallExpression)
        {
            if (methodCallExpression.TryGetEFPropertyArguments(out var source, out var navigationName))
            {
                source = Visit(source);

                return TryExpand(source, MemberIdentity.Create(navigationName))
                    ?? methodCallExpression.Update(null!, new[] { source, methodCallExpression.Arguments[1] });
            }

            // TODO: issue #28688
            // when implementing collection of primitives, make sure EAOD is translated correctly for them
            if (methodCallExpression.Method.IsGenericMethod
                && (methodCallExpression.Method.GetGenericMethodDefinition() == QueryableMethods.ElementAt
                    || methodCallExpression.Method.GetGenericMethodDefinition() == QueryableMethods.ElementAtOrDefault))
            {
                source = methodCallExpression.Arguments[0];
                var selectMethodCallExpression = default(MethodCallExpression);

                if (source is MethodCallExpression { Method: MethodInfo { IsGenericMethod: true } } sourceMethodCall
                    && sourceMethodCall.Method.GetGenericMethodDefinition() == QueryableMethods.Select)
                {
                    selectMethodCallExpression = sourceMethodCall;
                    source = sourceMethodCall.Arguments[0];
                }

                var asQueryableMethodCallExpression = default(MethodCallExpression);
                if (source is MethodCallExpression { Method: MethodInfo { IsGenericMethod: true } } maybeAsQueryableMethodCall
                    && maybeAsQueryableMethodCall.Method.GetGenericMethodDefinition() == QueryableMethods.AsQueryable)
                {
                    asQueryableMethodCallExpression = maybeAsQueryableMethodCall;
                    source = maybeAsQueryableMethodCall.Arguments[0];
                }

                source = Visit(source);

                if (source is JsonQueryExpression jsonQueryExpression)
                {
                    var collectionIndexExpression = _sqlTranslator.Translate(methodCallExpression.Arguments[1]!);
                    if (collectionIndexExpression == null)
                    {
                        // before we return from failed translation
                        // we need to bring back methods we may have trimmed above (AsQueryable/Select)
                        // we translate what we can (source) and rest is the original tree
                        // so that sql translation can fail later (as the tree will be in unexpected shape)
                        return PrepareFailedTranslationResult(
                            source,
                            asQueryableMethodCallExpression,
                            selectMethodCallExpression,
                            methodCallExpression);
                    }

                    var newJsonQuery = jsonQueryExpression.BindCollectionElement(collectionIndexExpression!);

                    var entityShaper = new RelationalEntityShaperExpression(
                        jsonQueryExpression.EntityType,
                        newJsonQuery,
                        nullable: true);

                    if (selectMethodCallExpression == null)
                    {
                        return entityShaper;
                    }

                    var selectorLambda = selectMethodCallExpression.Arguments[1].UnwrapLambdaFromQuote();

                    // short circuit what we know is wrong without a closer look
                    if (selectorLambda.Body is NewExpression or MemberInitExpression)
                    {
                        return PrepareFailedTranslationResult(
                            source,
                            asQueryableMethodCallExpression,
                            selectMethodCallExpression,
                            methodCallExpression);
                    }

                    var replaced = ReplacingExpressionVisitor.Replace(selectorLambda.Parameters[0], entityShaper, selectorLambda.Body);
                    var result = Visit(replaced);

                    return IsValidSelectorForJsonArrayElementAccess(result, newJsonQuery)
                        ? result
                        : PrepareFailedTranslationResult(
                            source,
                            asQueryableMethodCallExpression,
                            selectMethodCallExpression,
                            methodCallExpression);
                }
            }

            return base.VisitMethodCall(methodCallExpression);

            static Expression PrepareFailedTranslationResult(
                Expression source,
                MethodCallExpression? asQueryable,
                MethodCallExpression? select,
                MethodCallExpression elementAt)
            {
                var result = source;
                if (asQueryable != null)
                {
                    result = asQueryable.Update(null, new[] { result });
                }

                if (select != null)
                {
                    result = select.Update(null, new[] { result, select.Arguments[1] });
                }

                return elementAt.Update(null, new[] { result, elementAt.Arguments[1] });
            }

            static bool IsValidSelectorForJsonArrayElementAccess(Expression expression, JsonQueryExpression baselineJsonQuery)
            {
                // JSON_QUERY($[0]).Property
                if (expression is MemberExpression 
                    {
                        Expression: RelationalEntityShaperExpression { ValueBufferExpression: JsonQueryExpression memberJqe }
                    } memberExpression
                    && JsonQueryExpressionIsRootedIn(memberJqe, baselineJsonQuery))
                {
                    return true;
                }

                // MCNE(JSON_QUERY($[0].Collection))
                // MCNE(JSON_QUERY($[0].Collection).AsQueryable())
                // MCNE(JSON_QUERY($[0].Collection).Select(xx => xx.Includes())
                // MCNE(JSON_QUERY($[0].Collection).AsQueryable().Select(xx => xx.Includes())
                if (expression is MaterializeCollectionNavigationExpression mcne)
                {
                    var subquery = mcne.Subquery;
                    if (subquery is MethodCallExpression { Method: MethodInfo { IsGenericMethod: true } } selectMethodCall
                        && selectMethodCall.Method.GetGenericMethodDefinition() == QueryableMethods.Select
                        && selectMethodCall.Arguments[1].UnwrapLambdaFromQuote() is LambdaExpression selectorLambda
                        && StripIncludes(selectorLambda.Body) == selectorLambda.Parameters[0])
                    {
                        subquery = selectMethodCall.Arguments[0];
                    }

                    if (subquery is MethodCallExpression { Method: MethodInfo { IsGenericMethod: true } } asQueryableMethodCall
                        && asQueryableMethodCall.Method.GetGenericMethodDefinition() == QueryableMethods.AsQueryable)
                    {
                        subquery = asQueryableMethodCall.Arguments[0];
                    }

                    if (subquery is JsonQueryExpression subqueryJqe
                        && JsonQueryExpressionIsRootedIn(subqueryJqe, baselineJsonQuery))
                    {
                        return true;
                    }
                }

                // JSON_QUERY($[0]).Includes()
                // JSON_QUERY($[0].Reference).Includes()
                // JSON_QUERY($[0])
                // JSON_QUERY($[0].Reference)
                expression = StripIncludes(expression);
                if (expression is RelationalEntityShaperExpression { ValueBufferExpression: JsonQueryExpression reseJqe }
                    && JsonQueryExpressionIsRootedIn(reseJqe, baselineJsonQuery))
                {
                    return true;
                }

                return false;
            }

            static bool JsonQueryExpressionIsRootedIn(JsonQueryExpression expressionToTest, JsonQueryExpression root)
                => expressionToTest.JsonColumn == root.JsonColumn
                    && expressionToTest.Path.Count >= root.Path.Count
                    && expressionToTest.Path.Take(root.Path.Count).SequenceEqual(root.Path);

            static Expression StripIncludes(Expression expression)
            {
                var current = expression;
                while (current is IncludeExpression includeExpression)
                {
                    current = includeExpression.EntityExpression;
                }

                return current;
            }
        }

        protected override Expression VisitExtension(Expression extensionExpression)
            => extensionExpression is EntityShaperExpression or ShapedQueryExpression or GroupByShaperExpression
                ? extensionExpression
                : base.VisitExtension(extensionExpression);

        private Expression? TryExpand(Expression? source, MemberIdentity member)
        {
            source = source.UnwrapTypeConversion(out var convertedType);
            if (source is not EntityShaperExpression entityShaperExpression)
            {
                return null;
            }

            var entityType = entityShaperExpression.EntityType;
            if (convertedType != null)
            {
                entityType = entityType.GetRootType().GetDerivedTypesInclusive()
                    .FirstOrDefault(et => et.ClrType == convertedType);

                if (entityType == null)
                {
                    return null;
                }
            }

            var navigation = member.MemberInfo != null
                ? entityType.FindNavigation(member.MemberInfo)
                : entityType.FindNavigation(member.Name!);

            if (navigation == null)
            {
                return null;
            }

            var targetEntityType = navigation.TargetEntityType;
            if (targetEntityType == null
                || !targetEntityType.IsOwned())
            {
                return null;
            }

            if (TryGetJsonQueryExpression(entityShaperExpression, out var jsonQueryExpression))
            {
                var newJsonQueryExpression = jsonQueryExpression.BindNavigation(navigation);

                return navigation.IsCollection
                    ? newJsonQueryExpression
                    : new RelationalEntityShaperExpression(
                        navigation.TargetEntityType,
                        newJsonQueryExpression,
                        nullable: entityShaperExpression.IsNullable || !navigation.ForeignKey.IsRequired);
            }

            var entityProjectionExpression = GetEntityProjectionExpression(entityShaperExpression);
            var foreignKey = navigation.ForeignKey;

            if (targetEntityType.IsMappedToJson())
            {
                var innerShaper = entityProjectionExpression.BindNavigation(navigation)!;

                return navigation.IsCollection
                    ? (JsonQueryExpression)innerShaper.ValueBufferExpression
                    : innerShaper;
            }

            if (navigation.IsCollection)
            {
                // just need any column - we use it only to extract the table it originated from
                var sourceColumn = entityProjectionExpression
                    .BindProperty(
                        navigation.IsOnDependent
                            ? foreignKey.Properties[0]
                            : foreignKey.PrincipalKey.Properties[0]);

                var sourceTable = FindRootTableExpressionForColumn(sourceColumn);
                var innerSelectExpression = _sqlExpressionFactory.Select(targetEntityType);
                innerSelectExpression = (SelectExpression)new AnnotationApplyingExpressionVisitor(sourceTable.GetAnnotations().ToList())
                    .Visit(innerSelectExpression);

                var innerShapedQuery = CreateShapedQueryExpression(targetEntityType, innerSelectExpression);

                var makeNullable = foreignKey.PrincipalKey.Properties
                    .Concat(foreignKey.Properties)
                    .Select(p => p.ClrType)
                    .Any(t => t.IsNullableType());

                var innerSequenceType = innerShapedQuery.Type.GetSequenceType();
                var correlationPredicateParameter = Expression.Parameter(innerSequenceType);

                var outerKey = entityShaperExpression.CreateKeyValuesExpression(
                    navigation.IsOnDependent
                        ? foreignKey.Properties
                        : foreignKey.PrincipalKey.Properties,
                    makeNullable);
                var innerKey = correlationPredicateParameter.CreateKeyValuesExpression(
                    navigation.IsOnDependent
                        ? foreignKey.PrincipalKey.Properties
                        : foreignKey.Properties,
                    makeNullable);

                var keyComparison = Infrastructure.ExpressionExtensions.CreateEqualsExpression(outerKey, innerKey);

                var predicate = makeNullable
                    ? Expression.AndAlso(
                        outerKey is NewArrayExpression newArrayExpression
                            ? newArrayExpression.Expressions
                                .Select(
                                    e =>
                                    {
                                        var left = (e as UnaryExpression)?.Operand ?? e;

                                        return Expression.NotEqual(left, Expression.Constant(null, left.Type));
                                    })
                                .Aggregate((l, r) => Expression.AndAlso(l, r))
                            : Expression.NotEqual(outerKey, Expression.Constant(null, outerKey.Type)),
                        keyComparison)
                    : keyComparison;

                var correlationPredicate = Expression.Lambda(predicate, correlationPredicateParameter);

                return Expression.Call(
                    QueryableMethods.Where.MakeGenericMethod(innerSequenceType),
                    innerShapedQuery,
                    Expression.Quote(correlationPredicate));
            }

            return entityProjectionExpression.BindNavigation(navigation)
                ?? _selectExpression.GenerateOwnedReferenceEntityProjectionExpression(
                    entityProjectionExpression, navigation, _sqlExpressionFactory);

            static TableExpressionBase FindRootTableExpressionForColumn(ColumnExpression column)
            {
                var table = column.Table;
                if (table is JoinExpressionBase joinExpressionBase)
                {
                    table = joinExpressionBase.Table;
                }
                else if (table is SetOperationBase setOperationBase)
                {
                    table = setOperationBase.Source1;
                }

                if (table is SelectExpression selectExpression)
                {
                    var matchingProjection =
                        (ColumnExpression)selectExpression.Projection.Where(p => p.Alias == column.Name).Single().Expression;

                    return FindRootTableExpressionForColumn(matchingProjection);
                }

                return table;
            }
        }

        private sealed class AnnotationApplyingExpressionVisitor : ExpressionVisitor
        {
            private readonly IReadOnlyList<IAnnotation> _annotations;

            public AnnotationApplyingExpressionVisitor(IReadOnlyList<IAnnotation> annotations)
            {
                _annotations = annotations;
            }

            [return: NotNullIfNotNull("expression")]
            public override Expression? Visit(Expression? expression)
            {
                if (expression is TableExpression te)
                {
                    TableExpressionBase ownedTable = te;
                    foreach (var annotation in _annotations)
                    {
                        ownedTable = ownedTable.AddAnnotation(annotation.Name, annotation.Value);
                    }

                    return ownedTable;
                }

                return base.Visit(expression);
            }
        }

        private bool TryGetJsonQueryExpression(
            EntityShaperExpression entityShaperExpression,
            [NotNullWhen(true)] out JsonQueryExpression? jsonQueryExpression)
        {
            switch (entityShaperExpression.ValueBufferExpression)
            {
                case ProjectionBindingExpression projectionBindingExpression:
                    jsonQueryExpression = _selectExpression.GetProjection(projectionBindingExpression) as JsonQueryExpression;
                    return jsonQueryExpression != null;

                case JsonQueryExpression jqe:
                    jsonQueryExpression = jqe;
                    return true;

                default:
                    jsonQueryExpression = null;
                    return false;
            }
        }

        private EntityProjectionExpression GetEntityProjectionExpression(EntityShaperExpression entityShaperExpression)
            => entityShaperExpression.ValueBufferExpression switch
            {
                ProjectionBindingExpression projectionBindingExpression
                    => (EntityProjectionExpression)_selectExpression.GetProjection(projectionBindingExpression),
                EntityProjectionExpression entityProjectionExpression => entityProjectionExpression,
                _ => throw new InvalidOperationException()
            };
    }

    private ShapedQueryExpression TranslateTwoParameterSelector(ShapedQueryExpression source, LambdaExpression resultSelector)
    {
        var transparentIdentifierType = source.ShaperExpression.Type;
        var transparentIdentifierParameter = Expression.Parameter(transparentIdentifierType);

        Expression original1 = resultSelector.Parameters[0];
        var replacement1 = AccessField(transparentIdentifierType, transparentIdentifierParameter, "Outer");
        Expression original2 = resultSelector.Parameters[1];
        var replacement2 = AccessField(transparentIdentifierType, transparentIdentifierParameter, "Inner");
        var newResultSelector = Expression.Lambda(
            new ReplacingExpressionVisitor(
                    new[] { original1, original2 }, new[] { replacement1, replacement2 })
                .Visit(resultSelector.Body),
            transparentIdentifierParameter);

        return TranslateSelect(source, newResultSelector);
    }

    private static Expression AccessField(
        Type transparentIdentifierType,
        Expression targetExpression,
        string fieldName)
        => Expression.Field(targetExpression, transparentIdentifierType.GetTypeInfo().GetDeclaredField(fieldName)!);

    private static void HandleGroupByForAggregate(SelectExpression selectExpression, bool eraseProjection = false)
    {
        if (selectExpression.GroupBy.Count > 0)
        {
            if (eraseProjection)
            {
                // Erasing client projections erase projectionMapping projections too
                selectExpression.ReplaceProjection(new List<Expression>());
            }

            selectExpression.PushdownIntoSubquery();
        }
    }

    private static Expression MatchShaperNullabilityForSetOperation(Expression shaper1, Expression shaper2, bool makeNullable)
    {
        switch (shaper1)
        {
            case EntityShaperExpression entityShaperExpression1
                when shaper2 is EntityShaperExpression entityShaperExpression2:
                return entityShaperExpression1.IsNullable != entityShaperExpression2.IsNullable
                    ? entityShaperExpression1.MakeNullable(makeNullable)
                    : entityShaperExpression1;

            case NewExpression newExpression1
                when shaper2 is NewExpression newExpression2:
                var newArguments = new Expression[newExpression1.Arguments.Count];
                for (var i = 0; i < newArguments.Length; i++)
                {
                    newArguments[i] = MatchShaperNullabilityForSetOperation(
                        newExpression1.Arguments[i], newExpression2.Arguments[i], makeNullable);
                }

                return newExpression1.Update(newArguments);

            case MemberInitExpression memberInitExpression1
                when shaper2 is MemberInitExpression memberInitExpression2:
                var newExpression = (NewExpression)MatchShaperNullabilityForSetOperation(
                    memberInitExpression1.NewExpression, memberInitExpression2.NewExpression, makeNullable);

                var memberBindings = new MemberBinding[memberInitExpression1.Bindings.Count];
                for (var i = 0; i < memberBindings.Length; i++)
                {
                    var memberAssignment = memberInitExpression1.Bindings[i] as MemberAssignment;
                    Check.DebugAssert(memberAssignment != null, "Only member assignment bindings are supported");

                    memberBindings[i] = memberAssignment.Update(
                        MatchShaperNullabilityForSetOperation(
                            memberAssignment.Expression, ((MemberAssignment)memberInitExpression2.Bindings[i]).Expression,
                            makeNullable));
                }

                return memberInitExpression1.Update(newExpression, memberBindings);

            default:
                return shaper1;
        }
    }

    private ShapedQueryExpression? TranslateAggregateWithPredicate(
        ShapedQueryExpression source,
        LambdaExpression? predicate,
        MethodInfo predicateLessMethodInfo)
    {
        if (predicate != null)
        {
            var translatedSource = TranslateWhere(source, predicate);
            if (translatedSource == null)
            {
                return null;
            }

            source = translatedSource;
        }

        var selectExpression = (SelectExpression)source.QueryExpression;
        if (!selectExpression.IsDistinct)
        {
            selectExpression.ReplaceProjection(new List<Expression>());
        }

        selectExpression.PrepareForAggregate();
        var selector = _sqlExpressionFactory.Fragment("*");
        var methodCall = Expression.Call(
            predicateLessMethodInfo.MakeGenericMethod(selector.Type),
            Expression.Call(
                QueryableMethods.AsQueryable.MakeGenericMethod(selector.Type), new EnumerableExpression(selector)));
        var translation = TranslateExpression(methodCall);
        if (translation == null)
        {
            return null;
        }

        var projectionMapping = new Dictionary<ProjectionMember, Expression> { { new ProjectionMember(), translation } };

        selectExpression.ClearOrdering();
        selectExpression.ReplaceProjection(projectionMapping);
        var resultType = predicateLessMethodInfo.ReturnType;

        return source.UpdateShaperExpression(
            Expression.Convert(
                new ProjectionBindingExpression(source.QueryExpression, new ProjectionMember(), resultType.MakeNullable()),
                resultType));
    }

    private ShapedQueryExpression? TranslateAggregateWithSelector(
        ShapedQueryExpression source,
        LambdaExpression? selectorLambda,
        Func<Type, MethodInfo> methodGenerator,
        bool throwWhenEmpty,
        Type resultType)
    {
        var selectExpression = (SelectExpression)source.QueryExpression;
        selectExpression.PrepareForAggregate();

        Expression? selector = null;
        if (selectorLambda == null
            || selectorLambda.Body == selectorLambda.Parameters[0])
        {
            var shaperExpression = source.ShaperExpression;
            if (shaperExpression is UnaryExpression unaryExpression
                && unaryExpression.NodeType == ExpressionType.Convert)
            {
                shaperExpression = unaryExpression.Operand;
            }

            if (shaperExpression is ProjectionBindingExpression projectionBindingExpression)
            {
                selector = selectExpression.GetProjection(projectionBindingExpression);
            }
        }
        else
        {
            selector = RemapLambdaBody(source, selectorLambda);
        }

        if (selector == null
            || TranslateExpression(selector) is not SqlExpression translatedSelector)
        {
            return null;
        }

        var methodCall = Expression.Call(
            methodGenerator(translatedSelector.Type),
            Expression.Call(
                QueryableMethods.AsQueryable.MakeGenericMethod(translatedSelector.Type), new EnumerableExpression(translatedSelector)));
        var translation = _sqlTranslator.Translate(methodCall);
        if (translation == null)
        {
            return null;
        }

        selectExpression.ReplaceProjection(
            new Dictionary<ProjectionMember, Expression> { { new ProjectionMember(), translation } });

        selectExpression.ClearOrdering();
        Expression shaper;

        if (throwWhenEmpty)
        {
            // Avg/Max/Min case.
            // We always read nullable value
            // If resultType is nullable then we always return null. Only non-null result shows throwing behavior.
            // otherwise, if projection.Type is nullable then server result is passed through DefaultIfEmpty, hence we return default
            // otherwise, server would return null only if it is empty, and we throw
            var nullableResultType = resultType.MakeNullable();
            shaper = new ProjectionBindingExpression(source.QueryExpression, new ProjectionMember(), nullableResultType);
            var resultVariable = Expression.Variable(nullableResultType, "result");
            var returnValueForNull = resultType.IsNullableType()
                ? (Expression)Expression.Constant(null, resultType)
                : translation.Type.IsNullableType()
                    ? Expression.Default(resultType)
                    : Expression.Throw(
                        Expression.New(
                            typeof(InvalidOperationException).GetConstructors()
                                .Single(ci => ci.GetParameters().Length == 1),
                            Expression.Constant(CoreStrings.SequenceContainsNoElements)),
                        resultType);

            shaper = Expression.Block(
                new[] { resultVariable },
                Expression.Assign(resultVariable, shaper),
                Expression.Condition(
                    Expression.Equal(resultVariable, Expression.Default(nullableResultType)),
                    returnValueForNull,
                    resultType != resultVariable.Type
                        ? Expression.Convert(resultVariable, resultType)
                        : resultVariable));
        }
        else
        {
            // Sum case. Projection is always non-null. We read nullable value.
            shaper = new ProjectionBindingExpression(source.QueryExpression, new ProjectionMember(), translation.Type.MakeNullable());

            if (resultType != shaper.Type)
            {
                shaper = Expression.Convert(shaper, resultType);
            }
        }

        return source.UpdateShaperExpression(shaper);
    }
}<|MERGE_RESOLUTION|>--- conflicted
+++ resolved
@@ -1200,24 +1200,7 @@
         {
             var left = RemapLambdaBody(source, propertyExpression);
 
-<<<<<<< HEAD
             if (!TryProcessPropertyAccess(RelationalDependencies.Model, ref left, out var ese))
-=======
-            EntityShaperExpression? ese;
-
-            if (QuirkEnabled28727)
->>>>>>> ffda3b5a
-            {
-                left = left.UnwrapTypeConversion(out _);
-                if (!IsValidPropertyAccess(RelationalDependencies.Model, left, out ese))
-                {
-                    AddTranslationErrorDetails(RelationalStrings.InvalidPropertyInSetProperty(propertyExpression.Print()));
-                    return null;
-                }
-            }
-            else
-            {
-                if (!TryProcessPropertyAccess(RelationalDependencies.Model, ref left, out ese))
                 {
                     AddTranslationErrorDetails(RelationalStrings.InvalidPropertyInSetProperty(propertyExpression.Print()));
                     return null;
@@ -1425,66 +1408,6 @@
         // We also unwrap casts to interface/base class (#29618), as well as IncludeExpressions (which occur when the target entity has
         // owned entities, #28727).
         static bool TryProcessPropertyAccess(
-<<<<<<< HEAD
-=======
-            IModel model,
-            ref Expression expression,
-            [NotNullWhen(true)] out EntityShaperExpression? entityShaperExpression)
-        {
-            expression = expression.UnwrapTypeConversion(out _);
-
-            if (expression is MemberExpression { Expression : not null } memberExpression
-                && Unwrap(memberExpression.Expression) is EntityShaperExpression ese)
-            {
-                expression = memberExpression.Update(ese);
-                entityShaperExpression = ese;
-                return true;
-            }
-
-            if (expression is MethodCallExpression mce)
-            {
-                if (mce.TryGetEFPropertyArguments(out var source, out _)
-                    && Unwrap(source) is EntityShaperExpression ese1)
-                {
-                    if (source != ese1)
-                    {
-                        var rewrittenArguments = mce.Arguments.ToArray();
-                        rewrittenArguments[0] = ese1;
-                        expression = mce.Update(mce.Object, rewrittenArguments);
-                    }
-
-                    entityShaperExpression = ese1;
-                    return true;
-                }
-
-                if (mce.TryGetIndexerArguments(model, out var source2, out _)
-                    && Unwrap(source2) is EntityShaperExpression ese2)
-                {
-                    expression = mce.Update(ese2, mce.Arguments);
-                    entityShaperExpression = ese2;
-                    return true;
-                }
-            }
-
-            entityShaperExpression = null;
-            return false;
-
-            static Expression Unwrap(Expression expression)
-            {
-                expression = expression.UnwrapTypeConversion(out _);
-
-                while (expression is IncludeExpression includeExpression)
-                {
-                    expression = includeExpression.EntityExpression;
-                }
-
-                return expression;
-            }
-        }
-
-        // Old quirked implementation only
-        static bool IsValidPropertyAccess(
->>>>>>> ffda3b5a
             IModel model,
             ref Expression expression,
             [NotNullWhen(true)] out EntityShaperExpression? entityShaperExpression)
