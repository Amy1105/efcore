--- conflicted
+++ resolved
@@ -18,7 +18,9 @@
 public class QuerySqlGenerator : SqlExpressionVisitor
 {
 
-    private static readonly Dictionary<ExpressionType, string> OperatorMap = new()
+    private static readonly bool _isNullParenthesesQuirkMode;
+
+        private static readonly Dictionary<ExpressionType, string> OperatorMap = new()
     {
         { ExpressionType.Equal, " = " },
         { ExpressionType.NotEqual, " <> " },
@@ -42,73 +44,17 @@
     private IRelationalCommandBuilder _relationalCommandBuilder;
     private Dictionary<string, int>? _repeatedParameterCounts;
 
-    /// <summary>
-    ///     Creates a new instance of the <see cref="QuerySqlGenerator" /> class.
-    /// </summary>
-    /// <param name="dependencies">Parameter object containing dependencies for this class.</param>
-    public QuerySqlGenerator(QuerySqlGeneratorDependencies dependencies)
-    {
-<<<<<<< HEAD
-        Dependencies = dependencies;
-=======
-        private readonly IRelationalCommandBuilderFactory _relationalCommandBuilderFactory;
-        private readonly ISqlGenerationHelper _sqlGenerationHelper;
-        private IRelationalCommandBuilder _relationalCommandBuilder;
-
-        private static readonly bool _isNullParenthesesQuirkMode;
-
-        private static readonly Dictionary<ExpressionType, string> _operatorMap = new()
-        {
-            { ExpressionType.Equal, " = " },
-            { ExpressionType.NotEqual, " <> " },
-            { ExpressionType.GreaterThan, " > " },
-            { ExpressionType.GreaterThanOrEqual, " >= " },
-            { ExpressionType.LessThan, " < " },
-            { ExpressionType.LessThanOrEqual, " <= " },
-            { ExpressionType.AndAlso, " AND " },
-            { ExpressionType.OrElse, " OR " },
-            { ExpressionType.Add, " + " },
-            { ExpressionType.Subtract, " - " },
-            { ExpressionType.Multiply, " * " },
-            { ExpressionType.Divide, " / " },
-            { ExpressionType.Modulo, " % " },
-            { ExpressionType.And, " & " },
-            { ExpressionType.Or, " | " }
-        };
-
         static QuerySqlGenerator()
             => _isNullParenthesesQuirkMode =
                 AppContext.TryGetSwitch("Microsoft.EntityFrameworkCore.Issue26652", out var enabled) && enabled;
 
-        /// <summary>
-        ///     Creates a new instance of the <see cref="QuerySqlGenerator" /> class.
-        /// </summary>
-        /// <param name="dependencies">Parameter object containing dependencies for this class.</param>
-        public QuerySqlGenerator(QuerySqlGeneratorDependencies dependencies)
-        {
-            Check.NotNull(dependencies, nameof(dependencies));
-
-            Dependencies = dependencies;
-
-            _relationalCommandBuilderFactory = dependencies.RelationalCommandBuilderFactory;
-            _sqlGenerationHelper = dependencies.SqlGenerationHelper;
-            _relationalCommandBuilder = default!;
-        }
-
-        /// <summary>
-        ///     Relational provider-specific dependencies for this service.
-        /// </summary>
-        protected virtual QuerySqlGeneratorDependencies Dependencies { get; }
-
-        /// <summary>
-        ///     Gets a relational command for a <see cref="SelectExpression" />.
-        /// </summary>
-        /// <param name="selectExpression">A select expression to print in command text.</param>
-        /// <returns>A relational command with a SQL represented by the select expression.</returns>
-        public virtual IRelationalCommand GetCommand(SelectExpression selectExpression)
-        {
-            Check.NotNull(selectExpression, nameof(selectExpression));
->>>>>>> 021fbcb7
+    /// <summary>
+    ///     Creates a new instance of the <see cref="QuerySqlGenerator" /> class.
+    /// </summary>
+    /// <param name="dependencies">Parameter object containing dependencies for this class.</param>
+    public QuerySqlGenerator(QuerySqlGeneratorDependencies dependencies)
+    {
+        Dependencies = dependencies;
 
         _relationalCommandBuilderFactory = dependencies.RelationalCommandBuilderFactory;
         _sqlGenerationHelper = dependencies.SqlGenerationHelper;
@@ -541,9 +487,32 @@
             _relationalCommandBuilder.Append("(");
         }
 
-<<<<<<< HEAD
         Visit(sqlBinaryExpression.Left);
-=======
+
+        if (requiresBrackets)
+        {
+            _relationalCommandBuilder.Append(")");
+        }
+
+        _relationalCommandBuilder.Append(GetOperator(sqlBinaryExpression));
+
+        requiresBrackets = RequiresParentheses(sqlBinaryExpression, sqlBinaryExpression.Right);
+
+        if (requiresBrackets)
+        {
+            _relationalCommandBuilder.Append("(");
+        }
+
+        Visit(sqlBinaryExpression.Right);
+
+        if (requiresBrackets)
+        {
+            _relationalCommandBuilder.Append(")");
+        }
+
+        return sqlBinaryExpression;
+    }
+
         private static bool RequiresBrackets(SqlExpression expression)
             => expression is SqlBinaryExpression
                 || expression is LikeExpression
@@ -551,31 +520,6 @@
                     && (!_isNullParenthesesQuirkMode || unary.Operand.Type == typeof(bool))
                     && (unary.OperatorType == ExpressionType.Equal
                         || unary.OperatorType == ExpressionType.NotEqual));
->>>>>>> 021fbcb7
-
-        if (requiresBrackets)
-        {
-            _relationalCommandBuilder.Append(")");
-        }
-
-        _relationalCommandBuilder.Append(GetOperator(sqlBinaryExpression));
-
-        requiresBrackets = RequiresParentheses(sqlBinaryExpression, sqlBinaryExpression.Right);
-
-        if (requiresBrackets)
-        {
-            _relationalCommandBuilder.Append("(");
-        }
-
-        Visit(sqlBinaryExpression.Right);
-
-        if (requiresBrackets)
-        {
-            _relationalCommandBuilder.Append(")");
-        }
-
-        return sqlBinaryExpression;
-    }
 
     /// <inheritdoc />
     protected override Expression VisitSqlConstant(SqlConstantExpression sqlConstantExpression)
