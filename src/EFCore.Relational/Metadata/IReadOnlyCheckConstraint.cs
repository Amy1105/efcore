// Licensed to the .NET Foundation under one or more agreements.
// The .NET Foundation licenses this file to you under the MIT license.

namespace Microsoft.EntityFrameworkCore.Metadata;

/// <summary>
///     Represents a check constraint on the entity type.
/// </summary>
/// <remarks>
///     See <see href="https://aka.ms/efcore-docs-check-constraints">Database check constraints</see> for more information and examples.
/// </remarks>
public interface IReadOnlyCheckConstraint : IReadOnlyAnnotatable
{
    /// <summary>
    ///     Gets the name of the check constraint in the model.
    /// </summary>
    string ModelName { get; }

    /// <summary>
    ///     Gets the database name of the check constraint.
    /// </summary>
    string Name { get; }

    /// <summary>
    ///     Returns the default database name that would be used for this check constraint.
    /// </summary>
    /// <returns>The default name that would be used for this check constraint.</returns>
    string? GetDefaultName()
    {
        var table = StoreObjectIdentifier.Create(EntityType, StoreObjectType.Table);
        return !table.HasValue ? null : GetDefaultName(table.Value);
    }

    /// <summary>
    ///     Gets the database name of the check constraint.
    /// </summary>
    /// <param name="storeObject">The identifier of the store object.</param>
    /// <returns>The database name of the check constraint for the given store object.</returns>
    string? GetName(in StoreObjectIdentifier storeObject);

<<<<<<< HEAD
    /// <summary>
    ///     Returns the default database name that would be used for this check constraint.
    /// </summary>
    /// <param name="storeObject">The identifier of the store object.</param>
    /// <returns>The default name that would be used for this check constraint.</returns>
    string GetDefaultName(in StoreObjectIdentifier storeObject)
    {
        var prefix = $"CK_{storeObject.Name}_";
        return Uniquifier.Truncate(
            ModelName.StartsWith(prefix, StringComparison.Ordinal)
                ? ModelName
                : prefix + ModelName,
            EntityType.Model.GetMaxIdentifierLength());
    }
=======
        /// <summary>
        ///     Returns the default database name that would be used for this check constraint.
        /// </summary>
        /// <param name="storeObject">The identifier of the store object.</param>
        /// <returns>The default name that would be used for this check constraint.</returns>
        string GetDefaultName(in StoreObjectIdentifier storeObject)
        {
            var prefix = $"CK_{storeObject.Name}_";
            return Uniquifier.Truncate(
                !(AppContext.TryGetSwitch("Microsoft.EntityFrameworkCore.Issue27059", out var enabled) && enabled)
                || ModelName.StartsWith(prefix, StringComparison.Ordinal)
                    ? ModelName
                    : prefix + ModelName,
                EntityType.Model.GetMaxIdentifierLength());
        }
>>>>>>> 16e17950

    /// <summary>
    ///     Gets the entity type on which this check constraint is defined.
    /// </summary>
    IReadOnlyEntityType EntityType { get; }

    /// <summary>
    ///     Gets the constraint sql used in a check constraint in the database.
    /// </summary>
    string Sql { get; }
}<|MERGE_RESOLUTION|>--- conflicted
+++ resolved
@@ -38,7 +38,6 @@
     /// <returns>The database name of the check constraint for the given store object.</returns>
     string? GetName(in StoreObjectIdentifier storeObject);
 
-<<<<<<< HEAD
     /// <summary>
     ///     Returns the default database name that would be used for this check constraint.
     /// </summary>
@@ -48,28 +47,12 @@
     {
         var prefix = $"CK_{storeObject.Name}_";
         return Uniquifier.Truncate(
-            ModelName.StartsWith(prefix, StringComparison.Ordinal)
+                !(AppContext.TryGetSwitch("Microsoft.EntityFrameworkCore.Issue27059", out var enabled) && enabled)
+                || ModelName.StartsWith(prefix, StringComparison.Ordinal)
                 ? ModelName
                 : prefix + ModelName,
             EntityType.Model.GetMaxIdentifierLength());
     }
-=======
-        /// <summary>
-        ///     Returns the default database name that would be used for this check constraint.
-        /// </summary>
-        /// <param name="storeObject">The identifier of the store object.</param>
-        /// <returns>The default name that would be used for this check constraint.</returns>
-        string GetDefaultName(in StoreObjectIdentifier storeObject)
-        {
-            var prefix = $"CK_{storeObject.Name}_";
-            return Uniquifier.Truncate(
-                !(AppContext.TryGetSwitch("Microsoft.EntityFrameworkCore.Issue27059", out var enabled) && enabled)
-                || ModelName.StartsWith(prefix, StringComparison.Ordinal)
-                    ? ModelName
-                    : prefix + ModelName,
-                EntityType.Model.GetMaxIdentifierLength());
-        }
->>>>>>> 16e17950
 
     /// <summary>
     ///     Gets the entity type on which this check constraint is defined.
