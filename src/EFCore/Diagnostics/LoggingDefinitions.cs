--- conflicted
+++ resolved
@@ -696,23 +696,24 @@
         ///     doing so can result in application failures when updating to a new Entity Framework Core release.
         /// </summary>
         [EntityFrameworkInternal]
-<<<<<<< HEAD
         public EventDefinitionBase? LogNavigationBaseIncluded;
-=======
-        public EventDefinitionBase LogNavigationBaseIncludeIgnored;
->>>>>>> 54203510
-
-        /// <summary>
-        ///     This is an internal API that supports the Entity Framework Core infrastructure and not subject to
-        ///     the same compatibility standards as public APIs. It may be changed or removed without notice in
-        ///     any release. You should only use it directly in your code with extreme caution and knowing that
-        ///     doing so can result in application failures when updating to a new Entity Framework Core release.
-        /// </summary>
-        [EntityFrameworkInternal]
-<<<<<<< HEAD
+
+        /// <summary>
+        ///     This is an internal API that supports the Entity Framework Core infrastructure and not subject to
+        ///     the same compatibility standards as public APIs. It may be changed or removed without notice in
+        ///     any release. You should only use it directly in your code with extreme caution and knowing that
+        ///     doing so can result in application failures when updating to a new Entity Framework Core release.
+        /// </summary>
+        [EntityFrameworkInternal]
+        public EventDefinitionBase? LogNavigationBaseIncludeIgnored;
+
+        /// <summary>
+        ///     This is an internal API that supports the Entity Framework Core infrastructure and not subject to
+        ///     the same compatibility standards as public APIs. It may be changed or removed without notice in
+        ///     any release. You should only use it directly in your code with extreme caution and knowing that
+        ///     doing so can result in application failures when updating to a new Entity Framework Core release.
+        /// </summary>
+        [EntityFrameworkInternal]
         public EventDefinitionBase? LogQueryCompilationStarting;
-=======
-        public EventDefinitionBase LogQueryCompilationStarting;
->>>>>>> 54203510
     }
 }