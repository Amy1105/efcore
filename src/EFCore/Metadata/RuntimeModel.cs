--- conflicted
+++ resolved
@@ -62,12 +62,8 @@
         ///     A value indicating whether this entity type has an indexer which is able to contain arbitrary properties
         ///     and a method that can be used to determine whether a given indexer property contains a value.
         /// </param>
-<<<<<<< HEAD
-        /// <param name="discriminatorValue">the discriminator value for this entity type.</param>
-        /// <returns> The new entity type. </returns>
-=======
+        /// <param name="discriminatorValue">The discriminator value for this entity type.</param>
         /// <returns>The new entity type.</returns>
->>>>>>> 289e7a69
         public virtual RuntimeEntityType AddEntityType(
             string name,
             Type type,
