// Licensed to the .NET Foundation under one or more agreements.
// The .NET Foundation licenses this file to you under the MIT license.

namespace Microsoft.EntityFrameworkCore.Metadata.Conventions;

/// <summary>
///     Represents a set of conventions used to build a model.
/// </summary>
/// <remarks>
///     See <see href="https://aka.ms/efcore-docs-conventions">Model building conventions</see> for more information and examples.
/// </remarks>
public class ConventionSet
{
    /// <summary>
    ///     Conventions to run to setup the initial model.
    /// </summary>
    public virtual List<IModelInitializedConvention> ModelInitializedConventions { get; } = new();

    /// <summary>
    ///     Conventions to run when model building is completed.
    /// </summary>
    public virtual List<IModelFinalizingConvention> ModelFinalizingConventions { get; } = new();

    /// <summary>
    ///     Conventions to run when model validation is completed.
    /// </summary>
    public virtual List<IModelFinalizedConvention> ModelFinalizedConventions { get; } = new();

    /// <summary>
    ///     Conventions to run when an annotation is set or removed on a model.
    /// </summary>
    public virtual List<IModelAnnotationChangedConvention> ModelAnnotationChangedConventions { get; } = new();

    /// <summary>
    ///     Conventions to run when a type is ignored.
    /// </summary>
    public virtual List<ITypeIgnoredConvention> TypeIgnoredConventions { get; } = new();

    /// <summary>
    ///     Conventions to run when an entity type is added to the model.
    /// </summary>
    public virtual List<IEntityTypeAddedConvention> EntityTypeAddedConventions { get; } = new();

    /// <summary>
    ///     Conventions to run when an entity type is removed.
    /// </summary>
    public virtual List<IEntityTypeRemovedConvention> EntityTypeRemovedConventions { get; } = new();

    /// <summary>
    ///     Conventions to run when a property is ignored.
    /// </summary>
    public virtual List<IEntityTypeMemberIgnoredConvention> EntityTypeMemberIgnoredConventions { get; } = new();

    /// <summary>
    ///     Conventions to run when a discriminator property is set.
    /// </summary>
    public virtual List<IDiscriminatorPropertySetConvention> DiscriminatorPropertySetConventions { get; } = new();

    /// <summary>
    ///     Conventions to run when the base entity type is changed.
    /// </summary>
    public virtual List<IEntityTypeBaseTypeChangedConvention> EntityTypeBaseTypeChangedConventions { get; } = new();

    /// <summary>
    ///     Conventions to run when a primary key is changed.
    /// </summary>
    public virtual List<IEntityTypePrimaryKeyChangedConvention> EntityTypePrimaryKeyChangedConventions { get; } = new();

    /// <summary>
    ///     Conventions to run when an annotation is set or removed on an entity type.
    /// </summary>
    public virtual List<IEntityTypeAnnotationChangedConvention> EntityTypeAnnotationChangedConventions { get; } = new();

    /// <summary>
    ///     Conventions to run when a property is ignored.
    /// </summary>
    public virtual List<IComplexTypeMemberIgnoredConvention> ComplexTypeMemberIgnoredConventions { get; } = new();

    /// <summary>
    ///     Conventions to run when an annotation is set or removed on a complex type.
    /// </summary>
    public virtual List<IComplexTypeAnnotationChangedConvention> ComplexTypeAnnotationChangedConventions { get; } = new();

    /// <summary>
    ///     Conventions to run when an entity type is added to the model.
    /// </summary>
    public virtual List<IComplexPropertyAddedConvention> ComplexPropertyAddedConventions { get; } = new();

    /// <summary>
    ///     Conventions to run when an entity type is removed.
    /// </summary>
    public virtual List<IComplexPropertyRemovedConvention> ComplexPropertyRemovedConventions { get; } = new();

    /// <summary>
    ///     Conventions to run when the nullability of a property is changed.
    /// </summary>
    public virtual List<IComplexPropertyNullabilityChangedConvention> ComplexPropertyNullabilityChangedConventions { get; } = new();

    /// <summary>
    ///     Conventions to run when the field of a property is changed.
    /// </summary>
    public virtual List<IComplexPropertyFieldChangedConvention> ComplexPropertyFieldChangedConventions { get; } = new();

    /// <summary>
    ///     Conventions to run when an annotation is set or removed on a complex property.
    /// </summary>
    public virtual List<IComplexPropertyAnnotationChangedConvention> ComplexPropertyAnnotationChangedConventions { get; } = new();

    /// <summary>
    ///     Conventions to run when a foreign key is added.
    /// </summary>
    public virtual List<IForeignKeyAddedConvention> ForeignKeyAddedConventions { get; } = new();

    /// <summary>
    ///     Conventions to run when a foreign key is removed.
    /// </summary>
    public virtual List<IForeignKeyRemovedConvention> ForeignKeyRemovedConventions { get; } = new();

    /// <summary>
    ///     Conventions to run when the principal end of a relationship is configured.
    /// </summary>
    public virtual List<IForeignKeyPrincipalEndChangedConvention> ForeignKeyPrincipalEndChangedConventions { get; } = new();

    /// <summary>
    ///     Conventions to run when the properties or the principal key of a foreign key are changed.
    /// </summary>
    public virtual List<IForeignKeyPropertiesChangedConvention> ForeignKeyPropertiesChangedConventions { get; } = new();

    /// <summary>
    ///     Conventions to run when the uniqueness of a foreign key is changed.
    /// </summary>
    public virtual List<IForeignKeyUniquenessChangedConvention> ForeignKeyUniquenessChangedConventions { get; } = new();

    /// <summary>
    ///     Conventions to run when the requiredness of a foreign key is changed.
    /// </summary>
    public virtual List<IForeignKeyRequirednessChangedConvention> ForeignKeyRequirednessChangedConventions { get; } = new();

    /// <summary>
    ///     Conventions to run when the requiredness of a foreign key is changed.
    /// </summary>
    public virtual List<IForeignKeyDependentRequirednessChangedConvention> ForeignKeyDependentRequirednessChangedConventions { get; }
        = new();

    /// <summary>
    ///     Conventions to run when the ownership of a foreign key is changed.
    /// </summary>
    public virtual List<IForeignKeyOwnershipChangedConvention> ForeignKeyOwnershipChangedConventions { get; } = new();

    /// <summary>
    ///     Conventions to run when an annotation is changed on a foreign key.
    /// </summary>
    public virtual List<IForeignKeyAnnotationChangedConvention> ForeignKeyAnnotationChangedConventions { get; } = new();

    /// <summary>
    ///     Conventions to run when a navigation is set to <see langword="null" /> on a foreign key.
    /// </summary>
    public virtual List<IForeignKeyNullNavigationSetConvention> ForeignKeyNullNavigationSetConventions { get; } = new();

    /// <summary>
    ///     Conventions to run when a navigation property is added.
    /// </summary>
    public virtual List<INavigationAddedConvention> NavigationAddedConventions { get; } = new();

    /// <summary>
    ///     Conventions to run when an annotation is changed on a navigation property.
    /// </summary>
    public virtual List<INavigationAnnotationChangedConvention> NavigationAnnotationChangedConventions { get; } = new();

    /// <summary>
    ///     Conventions to run when a navigation property is removed.
    /// </summary>
    public virtual List<INavigationRemovedConvention> NavigationRemovedConventions { get; } = new();

    /// <summary>
    ///     Conventions to run when a skip navigation property is added.
    /// </summary>
    public virtual List<ISkipNavigationAddedConvention> SkipNavigationAddedConventions { get; } = new();

    /// <summary>
    ///     Conventions to run when an annotation is changed on a skip navigation property.
    /// </summary>
    public virtual List<ISkipNavigationAnnotationChangedConvention> SkipNavigationAnnotationChangedConventions { get; } = new();

    /// <summary>
    ///     Conventions to run when a skip navigation foreign key is changed.
    /// </summary>
    public virtual List<ISkipNavigationForeignKeyChangedConvention> SkipNavigationForeignKeyChangedConventions { get; } = new();

    /// <summary>
    ///     Conventions to run when a skip navigation inverse is changed.
    /// </summary>
    public virtual List<ISkipNavigationInverseChangedConvention> SkipNavigationInverseChangedConventions { get; } = new();

    /// <summary>
    ///     Conventions to run when a skip navigation property is removed.
    /// </summary>
    public virtual List<ISkipNavigationRemovedConvention> SkipNavigationRemovedConventions { get; } = new();

    /// <summary>
    ///     Conventions to run when a trigger property is added.
    /// </summary>
    public virtual List<ITriggerAddedConvention> TriggerAddedConventions { get; } = new();

    /// <summary>
    ///     Conventions to run when a trigger property is removed.
    /// </summary>
    public virtual List<ITriggerRemovedConvention> TriggerRemovedConventions { get; } = new();

    /// <summary>
    ///     Conventions to run when a key is added.
    /// </summary>
    public virtual List<IKeyAddedConvention> KeyAddedConventions { get; } = new();

    /// <summary>
    ///     Conventions to run when a key is removed.
    /// </summary>
    public virtual List<IKeyRemovedConvention> KeyRemovedConventions { get; } = new();

    /// <summary>
    ///     Conventions to run when an annotation is changed on a key.
    /// </summary>
    public virtual List<IKeyAnnotationChangedConvention> KeyAnnotationChangedConventions { get; } = new();

    /// <summary>
    ///     Conventions to run when an index is added.
    /// </summary>
    public virtual List<IIndexAddedConvention> IndexAddedConventions { get; } = new();

    /// <summary>
    ///     Conventions to run when an index is removed.
    /// </summary>
    public virtual List<IIndexRemovedConvention> IndexRemovedConventions { get; } = new();

    /// <summary>
    ///     Conventions to run when the uniqueness of an index is changed.
    /// </summary>
    public virtual List<IIndexUniquenessChangedConvention> IndexUniquenessChangedConventions { get; } = new();

    /// <summary>
    ///     Conventions to run when the sort order of an index is changed.
    /// </summary>
    public virtual List<IIndexSortOrderChangedConvention> IndexSortOrderChangedConventions { get; } = new();

    /// <summary>
    ///     Conventions to run when an annotation is changed on an index.
    /// </summary>
    public virtual List<IIndexAnnotationChangedConvention> IndexAnnotationChangedConventions { get; } = new();

    /// <summary>
    ///     Conventions to run when a property is added.
    /// </summary>
    public virtual List<IPropertyAddedConvention> PropertyAddedConventions { get; } = new();

    /// <summary>
    ///     Conventions to run when the nullability of a property is changed.
    /// </summary>
    public virtual List<IPropertyNullabilityChangedConvention> PropertyNullabilityChangedConventions { get; } = new();

    /// <summary>
    ///     Conventions to run when the field of a property is changed.
    /// </summary>
    public virtual List<IPropertyFieldChangedConvention> PropertyFieldChangedConventions { get; } = new();

    /// <summary>
    ///     Conventions to run when the field of a property is changed.
    /// </summary>
    public virtual List<IPropertyElementTypeChangedConvention> PropertyElementTypeChangedConventions { get; } = new();

    /// <summary>
    ///     Conventions to run when an annotation is changed on a property.
    /// </summary>
    public virtual List<IPropertyAnnotationChangedConvention> PropertyAnnotationChangedConventions { get; } = new();

    /// <summary>
    ///     Conventions to run when a property is removed.
    /// </summary>
    public virtual List<IPropertyRemovedConvention> PropertyRemovedConventions { get; } = new();

    /// <summary>
    ///     Conventions to run when the nullability of the element of a collection is changed.
    /// </summary>
    public virtual List<IElementTypeNullabilityChangedConvention> ElementTypeNullabilityChangedConventions { get; } = new();

    /// <summary>
    ///     Conventions to run when an annotation is changed on the element of a collection.
    /// </summary>
    public virtual List<IElementTypeAnnotationChangedConvention> ElementTypeAnnotationChangedConventions { get; } = new();

    /// <summary>
    ///     Replaces an existing convention with a derived convention. Also registers the new convention for any
    ///     convention types not implemented by the existing convention.
    /// </summary>
    /// <typeparam name="TImplementation">The type of the old convention.</typeparam>
    /// <param name="newConvention">The new convention.</param>
    public virtual void Replace<TImplementation>(TImplementation newConvention)
        where TImplementation : IConvention
    {
        var oldConventionType = typeof(TImplementation);
        if (newConvention is IModelInitializedConvention modelInitializedConvention
            && !Replace(ModelInitializedConventions, modelInitializedConvention, oldConventionType))
        {
            ModelInitializedConventions.Add(modelInitializedConvention);
        }

        if (newConvention is IModelFinalizingConvention modelFinalizingConvention
            && !Replace(ModelFinalizingConventions, modelFinalizingConvention, oldConventionType))
        {
            ModelFinalizingConventions.Add(modelFinalizingConvention);
        }

        if (newConvention is IModelFinalizedConvention modelFinalizedConvention
            && !Replace(ModelFinalizedConventions, modelFinalizedConvention, oldConventionType))
        {
            ModelFinalizedConventions.Add(modelFinalizedConvention);
        }

        if (newConvention is IModelAnnotationChangedConvention modelAnnotationChangedConvention
            && !Replace(ModelAnnotationChangedConventions, modelAnnotationChangedConvention, oldConventionType))
        {
            ModelAnnotationChangedConventions.Add(modelAnnotationChangedConvention);
        }

        if (newConvention is ITypeIgnoredConvention typeIgnoredConvention
            && !Replace(TypeIgnoredConventions, typeIgnoredConvention, oldConventionType))
        {
            TypeIgnoredConventions.Add(typeIgnoredConvention);
        }

        if (newConvention is IEntityTypeAddedConvention entityTypeAddedConvention
            && !Replace(EntityTypeAddedConventions, entityTypeAddedConvention, oldConventionType))
        {
            EntityTypeAddedConventions.Add(entityTypeAddedConvention);
        }

        if (newConvention is IEntityTypeRemovedConvention entityTypeRemovedConvention
            && !Replace(EntityTypeRemovedConventions, entityTypeRemovedConvention, oldConventionType))
        {
            EntityTypeRemovedConventions.Add(entityTypeRemovedConvention);
        }

        if (newConvention is IEntityTypeMemberIgnoredConvention entityTypeMemberIgnoredConvention
            && !Replace(EntityTypeMemberIgnoredConventions, entityTypeMemberIgnoredConvention, oldConventionType))
        {
            EntityTypeMemberIgnoredConventions.Add(entityTypeMemberIgnoredConvention);
        }

        if (newConvention is IDiscriminatorPropertySetConvention discriminatorPropertySetConvention
            && !Replace(DiscriminatorPropertySetConventions, discriminatorPropertySetConvention, oldConventionType))
        {
            DiscriminatorPropertySetConventions.Add(discriminatorPropertySetConvention);
        }

        if (newConvention is IEntityTypeBaseTypeChangedConvention entityTypeBaseTypeChangedConvention
            && !Replace(EntityTypeBaseTypeChangedConventions, entityTypeBaseTypeChangedConvention, oldConventionType))
        {
            EntityTypeBaseTypeChangedConventions.Add(entityTypeBaseTypeChangedConvention);
        }

        if (newConvention is IEntityTypePrimaryKeyChangedConvention entityTypePrimaryKeyChangedConvention
            && !Replace(EntityTypePrimaryKeyChangedConventions, entityTypePrimaryKeyChangedConvention, oldConventionType))
        {
            EntityTypePrimaryKeyChangedConventions.Add(entityTypePrimaryKeyChangedConvention);
        }

        if (newConvention is IEntityTypeAnnotationChangedConvention entityTypeAnnotationChangedConvention
            && !Replace(EntityTypeAnnotationChangedConventions, entityTypeAnnotationChangedConvention, oldConventionType))
        {
            EntityTypeAnnotationChangedConventions.Add(entityTypeAnnotationChangedConvention);
        }

        if (newConvention is IComplexPropertyAddedConvention complexPropertyAddedConvention
            && !Replace(ComplexPropertyAddedConventions, complexPropertyAddedConvention, oldConventionType))
        {
            ComplexPropertyAddedConventions.Add(complexPropertyAddedConvention);
        }

        if (newConvention is IComplexPropertyRemovedConvention complexPropertyRemovedConvention
            && !Replace(ComplexPropertyRemovedConventions, complexPropertyRemovedConvention, oldConventionType))
        {
            ComplexPropertyRemovedConventions.Add(complexPropertyRemovedConvention);
        }

        if (newConvention is IComplexTypeAnnotationChangedConvention complexTypeAnnotationChangedConvention
            && !Replace(ComplexTypeAnnotationChangedConventions, complexTypeAnnotationChangedConvention, oldConventionType))
        {
            ComplexTypeAnnotationChangedConventions.Add(complexTypeAnnotationChangedConvention);
        }

        if (newConvention is IComplexTypeMemberIgnoredConvention complexPropertyMemberIgnoredConvention
            && !Replace(ComplexTypeMemberIgnoredConventions, complexPropertyMemberIgnoredConvention, oldConventionType))
        {
            ComplexTypeMemberIgnoredConventions.Add(complexPropertyMemberIgnoredConvention);
        }

        if (newConvention is IComplexPropertyNullabilityChangedConvention complexPropertyNullabilityChangedConvention
            && !Replace(ComplexPropertyNullabilityChangedConventions, complexPropertyNullabilityChangedConvention, oldConventionType))
        {
            ComplexPropertyNullabilityChangedConventions.Add(complexPropertyNullabilityChangedConvention);
        }

        if (newConvention is IComplexPropertyFieldChangedConvention complexPropertyFieldChangedConvention
            && !Replace(ComplexPropertyFieldChangedConventions, complexPropertyFieldChangedConvention, oldConventionType))
        {
            ComplexPropertyFieldChangedConventions.Add(complexPropertyFieldChangedConvention);
        }

        if (newConvention is IComplexPropertyAnnotationChangedConvention complexPropertyAnnotationChangedConvention
            && !Replace(ComplexPropertyAnnotationChangedConventions, complexPropertyAnnotationChangedConvention, oldConventionType))
        {
            ComplexPropertyAnnotationChangedConventions.Add(complexPropertyAnnotationChangedConvention);
        }

        if (newConvention is IForeignKeyAddedConvention foreignKeyAddedConvention
            && !Replace(ForeignKeyAddedConventions, foreignKeyAddedConvention, oldConventionType))
        {
            ForeignKeyAddedConventions.Add(foreignKeyAddedConvention);
        }

        if (newConvention is IForeignKeyRemovedConvention foreignKeyRemovedConvention
            && !Replace(ForeignKeyRemovedConventions, foreignKeyRemovedConvention, oldConventionType))
        {
            ForeignKeyRemovedConventions.Add(foreignKeyRemovedConvention);
        }

        if (newConvention is IForeignKeyPrincipalEndChangedConvention foreignKeyPrincipalEndChangedConvention
            && !Replace(ForeignKeyPrincipalEndChangedConventions, foreignKeyPrincipalEndChangedConvention, oldConventionType))
        {
            ForeignKeyPrincipalEndChangedConventions.Add(foreignKeyPrincipalEndChangedConvention);
        }

        if (newConvention is IForeignKeyPropertiesChangedConvention foreignKeyPropertiesChangedConvention
            && !Replace(ForeignKeyPropertiesChangedConventions, foreignKeyPropertiesChangedConvention, oldConventionType))
        {
            ForeignKeyPropertiesChangedConventions.Add(foreignKeyPropertiesChangedConvention);
        }

        if (newConvention is IForeignKeyUniquenessChangedConvention foreignKeyUniquenessChangedConvention
            && !Replace(ForeignKeyUniquenessChangedConventions, foreignKeyUniquenessChangedConvention, oldConventionType))
        {
            ForeignKeyUniquenessChangedConventions.Add(foreignKeyUniquenessChangedConvention);
        }

        if (newConvention is IForeignKeyRequirednessChangedConvention foreignKeyRequirednessChangedConvention
            && !Replace(ForeignKeyRequirednessChangedConventions, foreignKeyRequirednessChangedConvention, oldConventionType))
        {
            ForeignKeyRequirednessChangedConventions.Add(foreignKeyRequirednessChangedConvention);
        }

        if (newConvention is IForeignKeyDependentRequirednessChangedConvention foreignKeyDependentRequirednessChangedConvention
            && !Replace(
                ForeignKeyDependentRequirednessChangedConventions, foreignKeyDependentRequirednessChangedConvention, oldConventionType))
        {
            ForeignKeyDependentRequirednessChangedConventions.Add(foreignKeyDependentRequirednessChangedConvention);
        }

        if (newConvention is IForeignKeyOwnershipChangedConvention foreignKeyOwnershipChangedConvention
            && !Replace(ForeignKeyOwnershipChangedConventions, foreignKeyOwnershipChangedConvention, oldConventionType))
        {
            ForeignKeyOwnershipChangedConventions.Add(foreignKeyOwnershipChangedConvention);
        }

        if (newConvention is IForeignKeyAnnotationChangedConvention foreignKeyAnnotationChangedConvention
            && !Replace(ForeignKeyAnnotationChangedConventions, foreignKeyAnnotationChangedConvention, oldConventionType))
        {
            ForeignKeyAnnotationChangedConventions.Add(foreignKeyAnnotationChangedConvention);
        }

        if (newConvention is IForeignKeyNullNavigationSetConvention foreignKeyNullNavigationSetConvention
            && !Replace(ForeignKeyNullNavigationSetConventions, foreignKeyNullNavigationSetConvention, oldConventionType))
        {
            ForeignKeyNullNavigationSetConventions.Add(foreignKeyNullNavigationSetConvention);
        }

        if (newConvention is INavigationAddedConvention navigationAddedConvention
            && !Replace(NavigationAddedConventions, navigationAddedConvention, oldConventionType))
        {
            NavigationAddedConventions.Add(navigationAddedConvention);
        }

        if (newConvention is INavigationAnnotationChangedConvention navigationAnnotationChangedConvention
            && !Replace(NavigationAnnotationChangedConventions, navigationAnnotationChangedConvention, oldConventionType))
        {
            NavigationAnnotationChangedConventions.Add(navigationAnnotationChangedConvention);
        }

        if (newConvention is INavigationRemovedConvention navigationRemovedConvention
            && !Replace(NavigationRemovedConventions, navigationRemovedConvention, oldConventionType))
        {
            NavigationRemovedConventions.Add(navigationRemovedConvention);
        }

        if (newConvention is ISkipNavigationAddedConvention skipNavigationAddedConvention
            && !Replace(SkipNavigationAddedConventions, skipNavigationAddedConvention, oldConventionType))
        {
            SkipNavigationAddedConventions.Add(skipNavigationAddedConvention);
        }

        if (newConvention is ISkipNavigationAnnotationChangedConvention skipNavigationAnnotationChangedConvention
            && !Replace(SkipNavigationAnnotationChangedConventions, skipNavigationAnnotationChangedConvention, oldConventionType))
        {
            SkipNavigationAnnotationChangedConventions.Add(skipNavigationAnnotationChangedConvention);
        }

        if (newConvention is ISkipNavigationForeignKeyChangedConvention skipNavigationForeignKeyChangedConvention
            && !Replace(SkipNavigationForeignKeyChangedConventions, skipNavigationForeignKeyChangedConvention, oldConventionType))
        {
            SkipNavigationForeignKeyChangedConventions.Add(skipNavigationForeignKeyChangedConvention);
        }

        if (newConvention is ISkipNavigationInverseChangedConvention skipNavigationInverseChangedConvention
            && !Replace(SkipNavigationInverseChangedConventions, skipNavigationInverseChangedConvention, oldConventionType))
        {
            SkipNavigationInverseChangedConventions.Add(skipNavigationInverseChangedConvention);
        }

        if (newConvention is ISkipNavigationRemovedConvention skipNavigationRemovedConvention
            && !Replace(SkipNavigationRemovedConventions, skipNavigationRemovedConvention, oldConventionType))
        {
            SkipNavigationRemovedConventions.Add(skipNavigationRemovedConvention);
        }

        if (newConvention is IKeyAddedConvention keyAddedConvention
            && !Replace(KeyAddedConventions, keyAddedConvention, oldConventionType))
        {
            KeyAddedConventions.Add(keyAddedConvention);
        }

        if (newConvention is IKeyRemovedConvention keyRemovedConvention
            && !Replace(KeyRemovedConventions, keyRemovedConvention, oldConventionType))
        {
            KeyRemovedConventions.Add(keyRemovedConvention);
        }

        if (newConvention is ITriggerAddedConvention triggerAddedConvention
            && !Replace(TriggerAddedConventions, triggerAddedConvention, oldConventionType))
        {
            TriggerAddedConventions.Add(triggerAddedConvention);
        }

        if (newConvention is ITriggerRemovedConvention triggerRemovedConvention
            && !Replace(TriggerRemovedConventions, triggerRemovedConvention, oldConventionType))
        {
            TriggerRemovedConventions.Add(triggerRemovedConvention);
        }

        if (newConvention is IKeyAnnotationChangedConvention keyAnnotationChangedConvention
            && !Replace(KeyAnnotationChangedConventions, keyAnnotationChangedConvention, oldConventionType))
        {
            KeyAnnotationChangedConventions.Add(keyAnnotationChangedConvention);
        }

        if (newConvention is IIndexAddedConvention indexAddedConvention
            && !Replace(IndexAddedConventions, indexAddedConvention, oldConventionType))
        {
            IndexAddedConventions.Add(indexAddedConvention);
        }

        if (newConvention is IIndexRemovedConvention indexRemovedConvention
            && !Replace(IndexRemovedConventions, indexRemovedConvention, oldConventionType))
        {
            IndexRemovedConventions.Add(indexRemovedConvention);
        }

        if (newConvention is IIndexUniquenessChangedConvention indexUniquenessChangedConvention
            && !Replace(IndexUniquenessChangedConventions, indexUniquenessChangedConvention, oldConventionType))
        {
            IndexUniquenessChangedConventions.Add(indexUniquenessChangedConvention);
        }

        if (newConvention is IIndexSortOrderChangedConvention indexSortOrderChangedConvention
            && !Replace(IndexSortOrderChangedConventions, indexSortOrderChangedConvention, oldConventionType))
        {
            IndexSortOrderChangedConventions.Add(indexSortOrderChangedConvention);
        }

        if (newConvention is IIndexAnnotationChangedConvention indexAnnotationChangedConvention
            && !Replace(IndexAnnotationChangedConventions, indexAnnotationChangedConvention, oldConventionType))
        {
            IndexAnnotationChangedConventions.Add(indexAnnotationChangedConvention);
        }

        if (newConvention is IPropertyAddedConvention propertyAddedConvention
            && !Replace(PropertyAddedConventions, propertyAddedConvention, oldConventionType))
        {
            PropertyAddedConventions.Add(propertyAddedConvention);
        }

        if (newConvention is IPropertyNullabilityChangedConvention propertyNullabilityChangedConvention
            && !Replace(PropertyNullabilityChangedConventions, propertyNullabilityChangedConvention, oldConventionType))
        {
            PropertyNullabilityChangedConventions.Add(propertyNullabilityChangedConvention);
        }

        if (newConvention is IPropertyFieldChangedConvention propertyFieldChangedConvention
            && !Replace(PropertyFieldChangedConventions, propertyFieldChangedConvention, oldConventionType))
        {
            PropertyFieldChangedConventions.Add(propertyFieldChangedConvention);
        }

        if (newConvention is IPropertyAnnotationChangedConvention propertyAnnotationChangedConvention
            && !Replace(PropertyAnnotationChangedConventions, propertyAnnotationChangedConvention, oldConventionType))
        {
            PropertyAnnotationChangedConventions.Add(propertyAnnotationChangedConvention);
        }

        if (newConvention is IPropertyRemovedConvention propertyRemovedConvention
            && !Replace(PropertyRemovedConventions, propertyRemovedConvention, oldConventionType))
        {
            PropertyRemovedConventions.Add(propertyRemovedConvention);
        }

        if (newConvention is IPropertyElementTypeChangedConvention propertyElementTypeChangedConvention
            && !Replace(PropertyElementTypeChangedConventions, propertyElementTypeChangedConvention, oldConventionType))
        {
            PropertyElementTypeChangedConventions.Add(propertyElementTypeChangedConvention);
        }

        if (newConvention is IElementTypeNullabilityChangedConvention elementTypeNullabilityChangedConvention
            && !Replace(ElementTypeNullabilityChangedConventions, elementTypeNullabilityChangedConvention, oldConventionType))
        {
            ElementTypeNullabilityChangedConventions.Add(elementTypeNullabilityChangedConvention);
        }

        if (newConvention is IElementTypeAnnotationChangedConvention elementTypeAnnotationChangedConvention
            && !Replace(ElementTypeAnnotationChangedConventions, elementTypeAnnotationChangedConvention, oldConventionType))
        {
            ElementTypeAnnotationChangedConventions.Add(elementTypeAnnotationChangedConvention);
        }
    }

    /// <summary>
    ///     Replaces an existing convention with a derived convention.
    /// </summary>
    /// <typeparam name="TConvention">The type of convention being replaced.</typeparam>
    /// <typeparam name="TImplementation">The type of the old convention.</typeparam>
    /// <param name="conventionsList">The list of existing convention instances to scan.</param>
    /// <param name="newConvention">The new convention.</param>
    /// <returns><see langword="true" /> if the convention was replaced.</returns>
    public static bool Replace<TConvention, TImplementation>(
        List<TConvention> conventionsList,
        TImplementation newConvention)
        where TImplementation : TConvention
    {
        Check.NotNull(conventionsList, nameof(conventionsList));
        Check.NotNull(newConvention, nameof(newConvention));

        return Replace(conventionsList, newConvention, typeof(TImplementation));
    }

    private static bool Replace<TConvention>(
        List<TConvention> conventionsList,
        TConvention newConvention,
        Type oldConventionType)
    {
        Check.NotNull(conventionsList, nameof(conventionsList));
        Check.NotNull(newConvention, nameof(newConvention));

        var replaced = false;
        for (var i = 0; i < conventionsList.Count; i++)
        {
            if (oldConventionType.IsInstanceOfType(conventionsList[i]!))
            {
                conventionsList.RemoveAt(i);
                conventionsList.Insert(i, newConvention);
                replaced = true;
            }
        }

        return replaced;
    }

    /// <summary>
    ///     Adds a convention to the set.
    /// </summary>
    /// <param name="convention">The convention to add.</param>
    public virtual void Add(IConvention convention)
    {
        if (convention is IModelInitializedConvention modelInitializedConvention)
        {
            ModelInitializedConventions.Add(modelInitializedConvention);
        }

        if (convention is IModelFinalizingConvention modelFinalizingConvention)
        {
            ModelFinalizingConventions.Add(modelFinalizingConvention);
        }

        if (convention is IModelFinalizedConvention modelFinalizedConvention)
        {
            ModelFinalizedConventions.Add(modelFinalizedConvention);
        }

        if (convention is IModelAnnotationChangedConvention modelAnnotationChangedConvention)
        {
            ModelAnnotationChangedConventions.Add(modelAnnotationChangedConvention);
        }

        if (convention is ITypeIgnoredConvention typeIgnoredConvention)
        {
            TypeIgnoredConventions.Add(typeIgnoredConvention);
        }

        if (convention is IEntityTypeAddedConvention entityTypeAddedConvention)
        {
            EntityTypeAddedConventions.Add(entityTypeAddedConvention);
        }

        if (convention is IEntityTypeRemovedConvention entityTypeRemovedConvention)
        {
            EntityTypeRemovedConventions.Add(entityTypeRemovedConvention);
        }

        if (convention is IEntityTypeMemberIgnoredConvention entityTypeMemberIgnoredConvention)
        {
            EntityTypeMemberIgnoredConventions.Add(entityTypeMemberIgnoredConvention);
        }

        if (convention is IDiscriminatorPropertySetConvention discriminatorPropertySetConvention)
        {
            DiscriminatorPropertySetConventions.Add(discriminatorPropertySetConvention);
        }

        if (convention is IEntityTypeBaseTypeChangedConvention entityTypeBaseTypeChangedConvention)
        {
            EntityTypeBaseTypeChangedConventions.Add(entityTypeBaseTypeChangedConvention);
        }

        if (convention is IEntityTypePrimaryKeyChangedConvention entityTypePrimaryKeyChangedConvention)
        {
            EntityTypePrimaryKeyChangedConventions.Add(entityTypePrimaryKeyChangedConvention);
        }

        if (convention is IEntityTypeAnnotationChangedConvention entityTypeAnnotationChangedConvention)
        {
            EntityTypeAnnotationChangedConventions.Add(entityTypeAnnotationChangedConvention);
        }

        if (convention is IComplexPropertyAddedConvention complexPropertyAddedConvention)
        {
            ComplexPropertyAddedConventions.Add(complexPropertyAddedConvention);
        }

        if (convention is IComplexPropertyRemovedConvention complexPropertyRemovedConvention)
        {
            ComplexPropertyRemovedConventions.Add(complexPropertyRemovedConvention);
        }

        if (convention is IComplexTypeMemberIgnoredConvention complexPropertyMemberIgnoredConvention)
        {
            ComplexTypeMemberIgnoredConventions.Add(complexPropertyMemberIgnoredConvention);
        }

        if (convention is IComplexPropertyNullabilityChangedConvention complexPropertyNullabilityChangedConvention)
        {
            ComplexPropertyNullabilityChangedConventions.Add(complexPropertyNullabilityChangedConvention);
        }

        if (convention is IComplexPropertyFieldChangedConvention complexPropertyFieldChangedConvention)
        {
            ComplexPropertyFieldChangedConventions.Add(complexPropertyFieldChangedConvention);
        }

        if (convention is IComplexPropertyAnnotationChangedConvention complexPropertyAnnotationChangedConvention)
        {
            ComplexPropertyAnnotationChangedConventions.Add(complexPropertyAnnotationChangedConvention);
        }

        if (convention is IComplexTypeAnnotationChangedConvention complexTypeAnnotationChangedConvention)
        {
            ComplexTypeAnnotationChangedConventions.Add(complexTypeAnnotationChangedConvention);
        }

        if (convention is IForeignKeyAddedConvention foreignKeyAddedConvention)
        {
            ForeignKeyAddedConventions.Add(foreignKeyAddedConvention);
        }

        if (convention is IForeignKeyRemovedConvention foreignKeyRemovedConvention)
        {
            ForeignKeyRemovedConventions.Add(foreignKeyRemovedConvention);
        }

        if (convention is IForeignKeyPrincipalEndChangedConvention foreignKeyPrincipalEndChangedConvention)
        {
            ForeignKeyPrincipalEndChangedConventions.Add(foreignKeyPrincipalEndChangedConvention);
        }

        if (convention is IForeignKeyPropertiesChangedConvention foreignKeyPropertiesChangedConvention)
        {
            ForeignKeyPropertiesChangedConventions.Add(foreignKeyPropertiesChangedConvention);
        }

        if (convention is IForeignKeyUniquenessChangedConvention foreignKeyUniquenessChangedConvention)
        {
            ForeignKeyUniquenessChangedConventions.Add(foreignKeyUniquenessChangedConvention);
        }

        if (convention is IForeignKeyRequirednessChangedConvention foreignKeyRequirednessChangedConvention)
        {
            ForeignKeyRequirednessChangedConventions.Add(foreignKeyRequirednessChangedConvention);
        }

        if (convention is IForeignKeyDependentRequirednessChangedConvention foreignKeyDependentRequirednessChangedConvention)
        {
            ForeignKeyDependentRequirednessChangedConventions.Add(foreignKeyDependentRequirednessChangedConvention);
        }

        if (convention is IForeignKeyOwnershipChangedConvention foreignKeyOwnershipChangedConvention)
        {
            ForeignKeyOwnershipChangedConventions.Add(foreignKeyOwnershipChangedConvention);
        }

        if (convention is IForeignKeyAnnotationChangedConvention foreignKeyAnnotationChangedConvention)
        {
            ForeignKeyAnnotationChangedConventions.Add(foreignKeyAnnotationChangedConvention);
        }

        if (convention is IForeignKeyNullNavigationSetConvention foreignKeyNullNavigationSetConvention)
        {
            ForeignKeyNullNavigationSetConventions.Add(foreignKeyNullNavigationSetConvention);
        }

        if (convention is INavigationAddedConvention navigationAddedConvention)
        {
            NavigationAddedConventions.Add(navigationAddedConvention);
        }

        if (convention is INavigationAnnotationChangedConvention navigationAnnotationChangedConvention)
        {
            NavigationAnnotationChangedConventions.Add(navigationAnnotationChangedConvention);
        }

        if (convention is INavigationRemovedConvention navigationRemovedConvention)
        {
            NavigationRemovedConventions.Add(navigationRemovedConvention);
        }

        if (convention is ISkipNavigationAddedConvention skipNavigationAddedConvention)
        {
            SkipNavigationAddedConventions.Add(skipNavigationAddedConvention);
        }

        if (convention is ISkipNavigationAnnotationChangedConvention skipNavigationAnnotationChangedConvention)
        {
            SkipNavigationAnnotationChangedConventions.Add(skipNavigationAnnotationChangedConvention);
        }

        if (convention is ISkipNavigationForeignKeyChangedConvention skipNavigationForeignKeyChangedConvention)
        {
            SkipNavigationForeignKeyChangedConventions.Add(skipNavigationForeignKeyChangedConvention);
        }

        if (convention is ISkipNavigationInverseChangedConvention skipNavigationInverseChangedConvention)
        {
            SkipNavigationInverseChangedConventions.Add(skipNavigationInverseChangedConvention);
        }

        if (convention is ISkipNavigationRemovedConvention skipNavigationRemovedConvention)
        {
            SkipNavigationRemovedConventions.Add(skipNavigationRemovedConvention);
        }

        if (convention is ITriggerAddedConvention triggerAddedConvention)
        {
            TriggerAddedConventions.Add(triggerAddedConvention);
        }

        if (convention is ITriggerRemovedConvention triggerRemovedConvention)
        {
            TriggerRemovedConventions.Add(triggerRemovedConvention);
        }

        if (convention is IKeyAddedConvention keyAddedConvention)
        {
            KeyAddedConventions.Add(keyAddedConvention);
        }

        if (convention is IKeyRemovedConvention keyRemovedConvention)
        {
            KeyRemovedConventions.Add(keyRemovedConvention);
        }

        if (convention is IKeyAnnotationChangedConvention keyAnnotationChangedConvention)
        {
            KeyAnnotationChangedConventions.Add(keyAnnotationChangedConvention);
        }

        if (convention is IIndexAddedConvention indexAddedConvention)
        {
            IndexAddedConventions.Add(indexAddedConvention);
        }

        if (convention is IIndexRemovedConvention indexRemovedConvention)
        {
            IndexRemovedConventions.Add(indexRemovedConvention);
        }

        if (convention is IIndexUniquenessChangedConvention indexUniquenessChangedConvention)
        {
            IndexUniquenessChangedConventions.Add(indexUniquenessChangedConvention);
        }

        if (convention is IIndexSortOrderChangedConvention indexSortOrderChangedConvention)
        {
            IndexSortOrderChangedConventions.Add(indexSortOrderChangedConvention);
        }

        if (convention is IIndexAnnotationChangedConvention indexAnnotationChangedConvention)
        {
            IndexAnnotationChangedConventions.Add(indexAnnotationChangedConvention);
        }

        if (convention is IPropertyAddedConvention propertyAddedConvention)
        {
            PropertyAddedConventions.Add(propertyAddedConvention);
        }

        if (convention is IPropertyNullabilityChangedConvention propertyNullabilityChangedConvention)
        {
            PropertyNullabilityChangedConventions.Add(propertyNullabilityChangedConvention);
        }

        if (convention is IPropertyFieldChangedConvention propertyFieldChangedConvention)
        {
            PropertyFieldChangedConventions.Add(propertyFieldChangedConvention);
        }

        if (convention is IPropertyElementTypeChangedConvention propertyElementTypeChangedConvention)
        {
            PropertyElementTypeChangedConventions.Add(propertyElementTypeChangedConvention);
        }

        if (convention is IPropertyAnnotationChangedConvention propertyAnnotationChangedConvention)
        {
            PropertyAnnotationChangedConventions.Add(propertyAnnotationChangedConvention);
        }

        if (convention is IPropertyRemovedConvention propertyRemovedConvention)
        {
            PropertyRemovedConventions.Add(propertyRemovedConvention);
        }

<<<<<<< HEAD
        if (convention is IElementTypeNullabilityChangedConvention elementTypeNullabilityChangedConvention)
        {
            ElementTypeNullabilityChangedConventions.Add(elementTypeNullabilityChangedConvention);
        }

        if (convention is IElementTypeAnnotationChangedConvention elementTypeAnnotationChangedConvention)
        {
            ElementTypeAnnotationChangedConventions.Add(elementTypeAnnotationChangedConvention);
=======
        if (!ElementTypeChangedConvention.UseOldBehavior32411
            && convention is IPropertyElementTypeChangedConvention elementTypeChangedConvention)
        {
            PropertyElementTypeChangedConventions.Add(elementTypeChangedConvention);
>>>>>>> 18af48f5
        }
    }

    /// <summary>
    ///     Adds a convention before an existing convention.
    /// </summary>
    /// <typeparam name="TConvention">The type of convention being added.</typeparam>
    /// <param name="conventionsList">The list of existing convention instances to scan.</param>
    /// <param name="newConvention">The new convention.</param>
    /// <param name="existingConventionType">The type of the existing convention.</param>
    /// <returns><see langword="true" /> if the convention was added.</returns>
    public static bool AddBefore<TConvention>(
        List<TConvention> conventionsList,
        TConvention newConvention,
        Type existingConventionType)
    {
        Check.NotNull(conventionsList, nameof(conventionsList));
        Check.NotNull(newConvention, nameof(newConvention));

        for (var i = 0; i < conventionsList.Count; i++)
        {
            if (existingConventionType.IsInstanceOfType(conventionsList[i]))
            {
                conventionsList.Insert(i, newConvention);
                return true;
            }
        }

        return false;
    }

    /// <summary>
    ///     Adds a convention after an existing convention.
    /// </summary>
    /// <typeparam name="TConvention">The type of convention being added.</typeparam>
    /// <param name="conventionsList">The list of existing convention instances to scan.</param>
    /// <param name="newConvention">The new convention.</param>
    /// <param name="existingConventionType">The type of the existing convention.</param>
    /// <returns><see langword="true" /> if the convention was added.</returns>
    public static bool AddAfter<TConvention>(
        List<TConvention> conventionsList,
        TConvention newConvention,
        Type existingConventionType)
    {
        Check.NotNull(conventionsList, nameof(conventionsList));
        Check.NotNull(newConvention, nameof(newConvention));

        for (var i = 0; i < conventionsList.Count; i++)
        {
            if (existingConventionType.IsInstanceOfType(conventionsList[i]))
            {
                conventionsList.Insert(i + 1, newConvention);
                return true;
            }
        }

        return false;
    }

    /// <summary>
    ///     Removes the convention of the given type.
    /// </summary>
    /// <param name="conventionType">The convention type to remove.</param>
    public virtual void Remove(Type conventionType)
    {
        if (typeof(IModelInitializedConvention).IsAssignableFrom(conventionType))
        {
            Remove(ModelInitializedConventions, conventionType);
        }

        if (typeof(IModelFinalizingConvention).IsAssignableFrom(conventionType))
        {
            Remove(ModelFinalizingConventions, conventionType);
        }

        if (typeof(IModelFinalizedConvention).IsAssignableFrom(conventionType))
        {
            Remove(ModelFinalizedConventions, conventionType);
        }

        if (typeof(IModelAnnotationChangedConvention).IsAssignableFrom(conventionType))
        {
            Remove(ModelAnnotationChangedConventions, conventionType);
        }

        if (typeof(ITypeIgnoredConvention).IsAssignableFrom(conventionType))
        {
            Remove(TypeIgnoredConventions, conventionType);
        }

        if (typeof(IEntityTypeAddedConvention).IsAssignableFrom(conventionType))
        {
            Remove(EntityTypeAddedConventions, conventionType);
        }

        if (typeof(IEntityTypeRemovedConvention).IsAssignableFrom(conventionType))
        {
            Remove(EntityTypeRemovedConventions, conventionType);
        }

        if (typeof(IEntityTypeMemberIgnoredConvention).IsAssignableFrom(conventionType))
        {
            Remove(EntityTypeMemberIgnoredConventions, conventionType);
        }

        if (typeof(IDiscriminatorPropertySetConvention).IsAssignableFrom(conventionType))
        {
            Remove(DiscriminatorPropertySetConventions, conventionType);
        }

        if (typeof(IEntityTypeBaseTypeChangedConvention).IsAssignableFrom(conventionType))
        {
            Remove(EntityTypeBaseTypeChangedConventions, conventionType);
        }

        if (typeof(IEntityTypePrimaryKeyChangedConvention).IsAssignableFrom(conventionType))
        {
            Remove(EntityTypePrimaryKeyChangedConventions, conventionType);
        }

        if (typeof(IEntityTypeAnnotationChangedConvention).IsAssignableFrom(conventionType))
        {
            Remove(EntityTypeAnnotationChangedConventions, conventionType);
        }

        if (typeof(IComplexPropertyAddedConvention).IsAssignableFrom(conventionType))
        {
            Remove(ComplexPropertyAddedConventions, conventionType);
        }

        if (typeof(IComplexPropertyRemovedConvention).IsAssignableFrom(conventionType))
        {
            Remove(ComplexPropertyRemovedConventions, conventionType);
        }

        if (typeof(IComplexTypeMemberIgnoredConvention).IsAssignableFrom(conventionType))
        {
            Remove(ComplexTypeMemberIgnoredConventions, conventionType);
        }

        if (typeof(IComplexPropertyNullabilityChangedConvention).IsAssignableFrom(conventionType))
        {
            Remove(ComplexPropertyNullabilityChangedConventions, conventionType);
        }

        if (typeof(IComplexPropertyFieldChangedConvention).IsAssignableFrom(conventionType))
        {
            Remove(ComplexPropertyFieldChangedConventions, conventionType);
        }

        if (typeof(IComplexPropertyAnnotationChangedConvention).IsAssignableFrom(conventionType))
        {
            Remove(ComplexPropertyAnnotationChangedConventions, conventionType);
        }

        if (typeof(IComplexTypeAnnotationChangedConvention).IsAssignableFrom(conventionType))
        {
            Remove(ComplexTypeAnnotationChangedConventions, conventionType);
        }

        if (typeof(IForeignKeyAddedConvention).IsAssignableFrom(conventionType))
        {
            Remove(ForeignKeyAddedConventions, conventionType);
        }

        if (typeof(IForeignKeyRemovedConvention).IsAssignableFrom(conventionType))
        {
            Remove(ForeignKeyRemovedConventions, conventionType);
        }

        if (typeof(IForeignKeyPrincipalEndChangedConvention).IsAssignableFrom(conventionType))
        {
            Remove(ForeignKeyPrincipalEndChangedConventions, conventionType);
        }

        if (typeof(IForeignKeyPropertiesChangedConvention).IsAssignableFrom(conventionType))
        {
            Remove(ForeignKeyPropertiesChangedConventions, conventionType);
        }

        if (typeof(IForeignKeyUniquenessChangedConvention).IsAssignableFrom(conventionType))
        {
            Remove(ForeignKeyUniquenessChangedConventions, conventionType);
        }

        if (typeof(IForeignKeyRequirednessChangedConvention).IsAssignableFrom(conventionType))
        {
            Remove(ForeignKeyRequirednessChangedConventions, conventionType);
        }

        if (typeof(IForeignKeyDependentRequirednessChangedConvention).IsAssignableFrom(conventionType))
        {
            Remove(ForeignKeyDependentRequirednessChangedConventions, conventionType);
        }

        if (typeof(IForeignKeyOwnershipChangedConvention).IsAssignableFrom(conventionType))
        {
            Remove(ForeignKeyOwnershipChangedConventions, conventionType);
        }

        if (typeof(IForeignKeyAnnotationChangedConvention).IsAssignableFrom(conventionType))
        {
            Remove(ForeignKeyAnnotationChangedConventions, conventionType);
        }

        if (typeof(IForeignKeyNullNavigationSetConvention).IsAssignableFrom(conventionType))
        {
            Remove(ForeignKeyNullNavigationSetConventions, conventionType);
        }

        if (typeof(INavigationAddedConvention).IsAssignableFrom(conventionType))
        {
            Remove(NavigationAddedConventions, conventionType);
        }

        if (typeof(INavigationAnnotationChangedConvention).IsAssignableFrom(conventionType))
        {
            Remove(NavigationAnnotationChangedConventions, conventionType);
        }

        if (typeof(INavigationRemovedConvention).IsAssignableFrom(conventionType))
        {
            Remove(NavigationRemovedConventions, conventionType);
        }

        if (typeof(ISkipNavigationAddedConvention).IsAssignableFrom(conventionType))
        {
            Remove(SkipNavigationAddedConventions, conventionType);
        }

        if (typeof(ISkipNavigationAnnotationChangedConvention).IsAssignableFrom(conventionType))
        {
            Remove(SkipNavigationAnnotationChangedConventions, conventionType);
        }

        if (typeof(ISkipNavigationForeignKeyChangedConvention).IsAssignableFrom(conventionType))
        {
            Remove(SkipNavigationForeignKeyChangedConventions, conventionType);
        }

        if (typeof(ISkipNavigationInverseChangedConvention).IsAssignableFrom(conventionType))
        {
            Remove(SkipNavigationInverseChangedConventions, conventionType);
        }

        if (typeof(ISkipNavigationRemovedConvention).IsAssignableFrom(conventionType))
        {
            Remove(SkipNavigationRemovedConventions, conventionType);
        }

        if (typeof(ITriggerAddedConvention).IsAssignableFrom(conventionType))
        {
            Remove(TriggerAddedConventions, conventionType);
        }

        if (typeof(ITriggerRemovedConvention).IsAssignableFrom(conventionType))
        {
            Remove(TriggerRemovedConventions, conventionType);
        }

        if (typeof(IKeyAddedConvention).IsAssignableFrom(conventionType))
        {
            Remove(KeyAddedConventions, conventionType);
        }

        if (typeof(IKeyRemovedConvention).IsAssignableFrom(conventionType))
        {
            Remove(KeyRemovedConventions, conventionType);
        }

        if (typeof(IKeyAnnotationChangedConvention).IsAssignableFrom(conventionType))
        {
            Remove(KeyAnnotationChangedConventions, conventionType);
        }

        if (typeof(IIndexAddedConvention).IsAssignableFrom(conventionType))
        {
            Remove(IndexAddedConventions, conventionType);
        }

        if (typeof(IIndexRemovedConvention).IsAssignableFrom(conventionType))
        {
            Remove(IndexRemovedConventions, conventionType);
        }

        if (typeof(IIndexUniquenessChangedConvention).IsAssignableFrom(conventionType))
        {
            Remove(IndexUniquenessChangedConventions, conventionType);
        }

        if (typeof(IIndexSortOrderChangedConvention).IsAssignableFrom(conventionType))
        {
            Remove(IndexSortOrderChangedConventions, conventionType);
        }

        if (typeof(IIndexAnnotationChangedConvention).IsAssignableFrom(conventionType))
        {
            Remove(IndexAnnotationChangedConventions, conventionType);
        }

        if (typeof(IPropertyAddedConvention).IsAssignableFrom(conventionType))
        {
            Remove(PropertyAddedConventions, conventionType);
        }

        if (typeof(IPropertyNullabilityChangedConvention).IsAssignableFrom(conventionType))
        {
            Remove(PropertyNullabilityChangedConventions, conventionType);
        }

        if (typeof(IPropertyFieldChangedConvention).IsAssignableFrom(conventionType))
        {
            Remove(PropertyFieldChangedConventions, conventionType);
        }

        if (typeof(IPropertyAnnotationChangedConvention).IsAssignableFrom(conventionType))
        {
            Remove(PropertyAnnotationChangedConventions, conventionType);
        }

        if (typeof(IPropertyRemovedConvention).IsAssignableFrom(conventionType))
        {
            Remove(PropertyRemovedConventions, conventionType);
        }

        if (typeof(IPropertyElementTypeChangedConvention).IsAssignableFrom(conventionType))
        {
            Remove(PropertyElementTypeChangedConventions, conventionType);
        }

        if (typeof(IElementTypeNullabilityChangedConvention).IsAssignableFrom(conventionType))
        {
            Remove(ElementTypeNullabilityChangedConventions, conventionType);
        }

        if (typeof(IElementTypeAnnotationChangedConvention).IsAssignableFrom(conventionType))
        {
            Remove(ElementTypeAnnotationChangedConventions, conventionType);
        }
    }

    /// <summary>
    ///     Removes an existing convention.
    /// </summary>
    /// <typeparam name="TConvention">The type of convention being removed.</typeparam>
    /// <param name="conventionsList">The list of existing convention instances to scan.</param>
    /// <param name="existingConventionType">The type of the existing convention.</param>
    /// <returns><see langword="true" /> if the convention was removed.</returns>
    public static bool Remove<TConvention>(
        List<TConvention> conventionsList,
        Type existingConventionType)
    {
        Check.NotNull(conventionsList, nameof(conventionsList));

        var removed = false;
        for (var i = 0; i < conventionsList.Count; i++)
        {
            if (existingConventionType.IsInstanceOfType(conventionsList[i]))
            {
                conventionsList.RemoveAt(i--);
                removed = true;
            }
        }

        return removed;
    }

    /// <summary>
    ///     <para>
    ///         Call this method to build a <see cref="ConventionSet" /> for only core services when using
    ///         the <see cref="ModelBuilder" /> outside of <see cref="DbContext.OnModelCreating" />.
    ///     </para>
    ///     <para>
    ///         Note that it is unusual to use this method. Consider using <see cref="DbContext" /> in the normal way instead.
    ///     </para>
    /// </summary>
    /// <returns>The convention set.</returns>
    public static ConventionSet CreateConventionSet(DbContext context)
        => context.GetService<IConventionSetBuilder>().CreateConventionSet();
}<|MERGE_RESOLUTION|>--- conflicted
+++ resolved
@@ -941,7 +941,6 @@
             PropertyRemovedConventions.Add(propertyRemovedConvention);
         }
 
-<<<<<<< HEAD
         if (convention is IElementTypeNullabilityChangedConvention elementTypeNullabilityChangedConvention)
         {
             ElementTypeNullabilityChangedConventions.Add(elementTypeNullabilityChangedConvention);
@@ -950,12 +949,12 @@
         if (convention is IElementTypeAnnotationChangedConvention elementTypeAnnotationChangedConvention)
         {
             ElementTypeAnnotationChangedConventions.Add(elementTypeAnnotationChangedConvention);
-=======
+        }
+
         if (!ElementTypeChangedConvention.UseOldBehavior32411
             && convention is IPropertyElementTypeChangedConvention elementTypeChangedConvention)
         {
             PropertyElementTypeChangedConventions.Add(elementTypeChangedConvention);
->>>>>>> 18af48f5
         }
     }
 
