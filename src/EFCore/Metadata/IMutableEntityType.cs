--- conflicted
+++ resolved
@@ -1,10 +1,7 @@
 // Licensed to the .NET Foundation under one or more agreements.
 // The .NET Foundation licenses this file to you under the MIT license.
 
-<<<<<<< HEAD
-=======
 using System.Diagnostics.CodeAnalysis;
->>>>>>> 5d0d937a
 using Microsoft.EntityFrameworkCore.Metadata.Internal;
 
 namespace Microsoft.EntityFrameworkCore.Metadata;
@@ -681,14 +678,10 @@
     ///     </para>
     /// </param>
     /// <returns>The newly created property.</returns>
-<<<<<<< HEAD
-    IMutableProperty AddProperty(string name, Type propertyType, MemberInfo? memberInfo);
-=======
     IMutableProperty AddProperty(
         string name,
         [DynamicallyAccessedMembers(IProperty.DynamicallyAccessedMemberTypes)] Type propertyType,
         MemberInfo? memberInfo);
->>>>>>> 5d0d937a
 
     /// <summary>
     ///     Gets a property on the given entity type. Returns <see langword="null" /> if no property is found.
@@ -751,10 +744,7 @@
     /// </summary>
     /// <param name="memberInfo">The corresponding member on the entity class.</param>
     /// <returns>The newly created property.</returns>
-<<<<<<< HEAD
-=======
     [RequiresUnreferencedCode("Currently used only in tests")]
->>>>>>> 5d0d937a
     IMutableProperty AddProperty(MemberInfo memberInfo)
         => AddProperty(memberInfo.GetSimpleMemberName(), memberInfo.GetMemberType(), memberInfo);
 
@@ -771,11 +761,7 @@
     /// <param name="name">The name of the property to add.</param>
     /// <param name="propertyType">The type of value the property will hold.</param>
     /// <returns>The newly created property.</returns>
-<<<<<<< HEAD
-    IMutableProperty AddProperty(string name, Type propertyType);
-=======
     IMutableProperty AddProperty(string name, [DynamicallyAccessedMembers(IProperty.DynamicallyAccessedMemberTypes)] Type propertyType);
->>>>>>> 5d0d937a
 
     /// <summary>
     ///     Adds a property backed up by an indexer to this entity type.
@@ -785,11 +771,7 @@
     /// <returns>The newly created property.</returns>
     IMutableProperty AddIndexerProperty(
         string name,
-<<<<<<< HEAD
-        Type propertyType)
-=======
         [DynamicallyAccessedMembers(IProperty.DynamicallyAccessedMemberTypes)] Type propertyType)
->>>>>>> 5d0d937a
     {
         var indexerPropertyInfo = FindIndexerPropertyInfo();
         if (indexerPropertyInfo == null)
