// Licensed to the .NET Foundation under one or more agreements.
// The .NET Foundation licenses this file to you under the MIT license.

<<<<<<< HEAD
=======
using System.Diagnostics.CodeAnalysis;
>>>>>>> 5d0d937a
using Microsoft.EntityFrameworkCore.Metadata.Internal;

namespace Microsoft.EntityFrameworkCore.Metadata.Builders;

/// <summary>
///     Provides a simple API for configuring a navigation to an owned entity type.
/// </summary>
/// <remarks>
///     See <see href="https://aka.ms/efcore-docs-modeling">Modeling entity types and relationships</see> for more information and examples.
/// </remarks>
public class OwnedNavigationBuilder : IInfrastructure<IConventionEntityTypeBuilder>
{
    private InternalForeignKeyBuilder _builder;
    private EntityType _dependentEntityType;

    /// <summary>
    ///     This is an internal API that supports the Entity Framework Core infrastructure and not subject to
    ///     the same compatibility standards as public APIs. It may be changed or removed without notice in
    ///     any release. You should only use it directly in your code with extreme caution and knowing that
    ///     doing so can result in application failures when updating to a new Entity Framework Core release.
    /// </summary>
    [EntityFrameworkInternal]
    public OwnedNavigationBuilder(IMutableForeignKey ownership)
    {
        PrincipalEntityType = (EntityType)ownership.PrincipalEntityType;
        _dependentEntityType = (EntityType)ownership.DeclaringEntityType;
        _builder = ((ForeignKey)ownership).Builder;
    }

    /// <summary>
    ///     Gets the principal entity type used to configure this relationship.
    /// </summary>
    [EntityFrameworkInternal]
    protected virtual EntityType PrincipalEntityType { get; }

    /// <summary>
    ///     Gets the dependent entity type used to configure this relationship.
    /// </summary>
    [EntityFrameworkInternal]
    protected virtual EntityType DependentEntityType
        => _dependentEntityType.IsInModel
            ? _dependentEntityType
            : _dependentEntityType = Builder.Metadata.DeclaringEntityType;

    /// <summary>
    ///     This is an internal API that supports the Entity Framework Core infrastructure and not subject to
    ///     the same compatibility standards as public APIs. It may be changed or removed without notice in
    ///     any release. You should only use it directly in your code with extreme caution and knowing that
    ///     doing so can result in application failures when updating to a new Entity Framework Core release.
    /// </summary>
    [EntityFrameworkInternal]
    protected virtual InternalForeignKeyBuilder Builder
    {
        get
        {
            if (!_builder.Metadata.IsInModel
                && PrincipalEntityType.IsInModel)
            {
                _builder = PrincipalEntityType.FindNavigation(_builder.Metadata.PrincipalToDependent!.Name)?.ForeignKey.Builder!;
            }

            return _builder;
        }

        private set => _builder = value;
    }

    /// <summary>
    ///     This is an internal API that supports the Entity Framework Core infrastructure and not subject to
    ///     the same compatibility standards as public APIs. It may be changed or removed without notice in
    ///     any release. You should only use it directly in your code with extreme caution and knowing that
    ///     doing so can result in application failures when updating to a new Entity Framework Core release.
    /// </summary>
    [EntityFrameworkInternal]
    protected virtual T UpdateBuilder<T>(Func<T> configure)
    {
        IConventionForeignKey? foreignKey = _builder.Metadata;
        var result = DependentEntityType.Model.Track(configure, ref foreignKey);
        if (foreignKey != null)
        {
            _builder = ((ForeignKey)foreignKey).Builder;
        }

        return result;
    }

    /// <summary>
    ///     Gets the internal builder being used to configure the owned entity type.
    /// </summary>
    IConventionEntityTypeBuilder IInfrastructure<IConventionEntityTypeBuilder>.Instance
        => DependentEntityType.Builder;
<<<<<<< HEAD

    /// <summary>
    ///     The foreign key that represents this ownership.
    /// </summary>
    public virtual IMutableForeignKey Metadata
        => Builder.Metadata;

    /// <summary>
    ///     The owned entity type being configured.
    /// </summary>
    public virtual IMutableEntityType OwnedEntityType
        => DependentEntityType;

    /// <summary>
    ///     Adds or updates an annotation on the owned entity type. If an annotation with the key specified in
    ///     <paramref name="annotation" /> already exists its value will be updated.
    /// </summary>
    /// <param name="annotation">The key of the annotation to be added or updated.</param>
    /// <param name="value">The value to be stored in the annotation.</param>
    /// <returns>The same builder instance so that multiple configuration calls can be chained.</returns>
    public virtual OwnedNavigationBuilder HasAnnotation(string annotation, object? value)
    {
        Check.NotEmpty(annotation, nameof(annotation));

        DependentEntityType.Builder.HasAnnotation(annotation, value, ConfigurationSource.Explicit);

        return this;
    }

    /// <summary>
    ///     Sets the properties that make up the primary key for this owned entity type.
    /// </summary>
    /// <param name="propertyNames">The names of the properties that make up the primary key.</param>
    /// <returns>An object that can be used to configure the primary key.</returns>
    public virtual KeyBuilder HasKey(params string[] propertyNames)
        => new(
            DependentEntityType.Builder.PrimaryKey(
                Check.NotEmpty(propertyNames, nameof(propertyNames)), ConfigurationSource.Explicit)!.Metadata);

    /// <summary>
=======

    /// <summary>
    ///     The foreign key that represents this ownership.
    /// </summary>
    public virtual IMutableForeignKey Metadata
        => Builder.Metadata;

    /// <summary>
    ///     The owned entity type being configured.
    /// </summary>
    public virtual IMutableEntityType OwnedEntityType
        => DependentEntityType;

    /// <summary>
    ///     Adds or updates an annotation on the owned entity type. If an annotation with the key specified in
    ///     <paramref name="annotation" /> already exists its value will be updated.
    /// </summary>
    /// <param name="annotation">The key of the annotation to be added or updated.</param>
    /// <param name="value">The value to be stored in the annotation.</param>
    /// <returns>The same builder instance so that multiple configuration calls can be chained.</returns>
    public virtual OwnedNavigationBuilder HasAnnotation(string annotation, object? value)
    {
        Check.NotEmpty(annotation, nameof(annotation));

        DependentEntityType.Builder.HasAnnotation(annotation, value, ConfigurationSource.Explicit);

        return this;
    }

    /// <summary>
    ///     Sets the properties that make up the primary key for this owned entity type.
    /// </summary>
    /// <param name="propertyNames">The names of the properties that make up the primary key.</param>
    /// <returns>An object that can be used to configure the primary key.</returns>
    public virtual KeyBuilder HasKey(params string[] propertyNames)
        => new(
            DependentEntityType.Builder.PrimaryKey(
                Check.NotEmpty(propertyNames, nameof(propertyNames)), ConfigurationSource.Explicit)!.Metadata);

    /// <summary>
>>>>>>> 5d0d937a
    ///     Returns an object that can be used to configure a property of the owned entity type.
    ///     If no property with the given name exists, then a new property will be added.
    /// </summary>
    /// <remarks>
    ///     When adding a new property with this overload the property name must match the
    ///     name of a CLR property or field on the entity type. This overload cannot be used to
    ///     add a new shadow state property.
    /// </remarks>
    /// <param name="propertyName">The name of the property to be configured.</param>
    /// <returns>An object that can be used to configure the property.</returns>
    public virtual PropertyBuilder Property(string propertyName)
        => UpdateBuilder(
            () => new PropertyBuilder(
                DependentEntityType.Builder.Property(
                    Check.NotEmpty(propertyName, nameof(propertyName)),
                    ConfigurationSource.Explicit)!.Metadata));

    /// <summary>
    ///     Returns an object that can be used to configure a property of the owned entity type.
    ///     If no property with the given name exists, then a new property will be added.
    /// </summary>
    /// <remarks>
    ///     When adding a new property, if a property with the same name exists in the entity class
    ///     then it will be added to the model. If no property exists in the entity class, then
    ///     a new shadow state property will be added. A shadow state property is one that does not have a
    ///     corresponding property in the entity class. The current value for the property is stored in
    ///     the <see cref="ChangeTracker" /> rather than being stored in instances of the entity class.
    /// </remarks>
    /// <typeparam name="TProperty">The type of the property to be configured.</typeparam>
    /// <param name="propertyName">The name of the property to be configured.</param>
    /// <returns>An object that can be used to configure the property.</returns>
    public virtual PropertyBuilder<TProperty> Property<TProperty>(string propertyName)
        => UpdateBuilder(
            () => new PropertyBuilder<TProperty>(
                DependentEntityType.Builder.Property(
                    typeof(TProperty),
                    Check.NotEmpty(propertyName, nameof(propertyName)), ConfigurationSource.Explicit)!.Metadata));

    /// <summary>
    ///     Returns an object that can be used to configure a property of the owned entity type.
    ///     If no property with the given name exists, then a new property will be added.
    /// </summary>
    /// <remarks>
    ///     When adding a new property, if a property with the same name exists in the entity class
    ///     then it will be added to the model. If no property exists in the entity class, then
    ///     a new shadow state property will be added. A shadow state property is one that does not have a
    ///     corresponding property in the entity class. The current value for the property is stored in
    ///     the <see cref="ChangeTracker" /> rather than being stored in instances of the entity class.
    /// </remarks>
    /// <param name="propertyType">The type of the property to be configured.</param>
    /// <param name="propertyName">The name of the property to be configured.</param>
    /// <returns>An object that can be used to configure the property.</returns>
    public virtual PropertyBuilder Property(Type propertyType, string propertyName)
        => new(
            DependentEntityType.Builder.Property(
                Check.NotNull(propertyType, nameof(propertyType)),
                Check.NotEmpty(propertyName, nameof(propertyName)), ConfigurationSource.Explicit)!.Metadata);

    /// <summary>
    ///     Returns an object that can be used to configure a property of the entity type.
    ///     If no property with the given name exists, then a new property will be added.
    /// </summary>
    /// <remarks>
    ///     Indexer properties are stored in the entity using
    ///     <see href="https://docs.microsoft.com/dotnet/csharp/programming-guide/indexers/">an indexer</see>
    ///     supplying the provided property name.
    /// </remarks>
    /// <typeparam name="TProperty">The type of the property to be configured.</typeparam>
    /// <param name="propertyName">The name of the property to be configured.</param>
    /// <returns>An object that can be used to configure the property.</returns>
<<<<<<< HEAD
    public virtual PropertyBuilder<TProperty> IndexerProperty<TProperty>(string propertyName)
=======
    public virtual PropertyBuilder<TProperty> IndexerProperty
        <[DynamicallyAccessedMembers(IProperty.DynamicallyAccessedMemberTypes)] TProperty>(string propertyName)
>>>>>>> 5d0d937a
        => new(
            DependentEntityType.Builder.IndexerProperty(
                typeof(TProperty),
                Check.NotEmpty(propertyName, nameof(propertyName)), ConfigurationSource.Explicit)!.Metadata);
<<<<<<< HEAD

    /// <summary>
    ///     Returns an object that can be used to configure a property of the entity type.
    ///     If no property with the given name exists, then a new property will be added.
    /// </summary>
    /// <remarks>
    ///     Indexer properties are stored in the entity using
    ///     <see href="https://docs.microsoft.com/dotnet/csharp/programming-guide/indexers/">an indexer</see>
    ///     supplying the provided property name.
    /// </remarks>
    /// <param name="propertyType">The type of the property to be configured.</param>
    /// <param name="propertyName">The name of the property to be configured.</param>
    /// <returns>An object that can be used to configure the property.</returns>
    public virtual PropertyBuilder IndexerProperty(Type propertyType, string propertyName)
        => new(
            DependentEntityType.Builder.IndexerProperty(
                Check.NotNull(propertyType, nameof(propertyType)),
                Check.NotEmpty(propertyName, nameof(propertyName)), ConfigurationSource.Explicit)!.Metadata);

    /// <summary>
    ///     Returns an object that can be used to configure an existing navigation property
    ///     from the owned type to its owner. It is an error for the navigation property
    ///     not to exist.
    /// </summary>
    /// <param name="navigationName">The name of the navigation property to be configured.</param>
    /// <returns>An object that can be used to configure the navigation property.</returns>
    public virtual NavigationBuilder Navigation(string navigationName)
        => new(
            DependentEntityType.Builder.Navigation(
                Check.NotEmpty(navigationName, nameof(navigationName))));

    /// <summary>
    ///     Excludes the given property from the entity type. This method is typically used to remove properties
    ///     or navigations from the owned entity type that were added by convention.
    /// </summary>
    /// <param name="propertyName">The name of the property to be removed from the entity type.</param>
    public virtual OwnedNavigationBuilder Ignore(string propertyName)
    {
        Check.NotEmpty(propertyName, nameof(propertyName));

        DependentEntityType.Builder.Ignore(propertyName, ConfigurationSource.Explicit);

        return this;
    }

    /// <summary>
    ///     Configures an index on the specified properties. If there is an existing index on the given
    ///     set of properties, then the existing index will be returned for configuration.
    /// </summary>
    /// <param name="propertyNames">The names of the properties that make up the index.</param>
    /// <returns>An object that can be used to configure the index.</returns>
    public virtual IndexBuilder HasIndex(params string[] propertyNames)
        => new(
            DependentEntityType.Builder.HasIndex(
                Check.NotEmpty(propertyNames, nameof(propertyNames)), ConfigurationSource.Explicit)!.Metadata);

    /// <summary>
    ///     Configures the relationship to the owner.
    /// </summary>
    /// <remarks>
    ///     Note that calling this method with no parameters will explicitly configure this side
    ///     of the relationship to use no navigation property, even if such a property exists on the
    ///     entity type. If the navigation property is to be used, then it must be specified.
    /// </remarks>
    /// <param name="ownerReference">
    ///     The name of the reference navigation property pointing to the owner.
    ///     If null or not specified, there is no navigation property pointing to the owner.
    /// </param>
    /// <returns>An object that can be used to configure the relationship.</returns>
    public virtual OwnershipBuilder WithOwner(
        string? ownerReference = null)
    {
        Check.NullButNotEmpty(ownerReference, nameof(ownerReference));

        return new OwnershipBuilder(
            PrincipalEntityType,
            DependentEntityType,
            Builder.HasNavigation(
                ownerReference,
                pointsToPrincipal: true,
                ConfigurationSource.Explicit)!.Metadata);
    }

    /// <summary>
    ///     Configures a relationship where the target entity is owned by (or part of) this entity.
    ///     The target entity key value is always propagated from the entity it belongs to.
    /// </summary>
    /// <remarks>
    ///     <para>
    ///         The target entity type for each ownership relationship is treated as a different entity type
    ///         even if the navigation is of the same type. Configuration of the target entity type
    ///         isn't applied to the target entity type of other ownership relationships.
    ///     </para>
    ///     <para>
    ///         Most operations on an owned entity require accessing it through the owner entity using the corresponding navigation.
    ///     </para>
    ///     <para>
    ///         After calling this method, you should chain a call to
    ///         <see cref="WithOwner" /> to fully configure the relationship.
    ///     </para>
    /// </remarks>
    /// <param name="ownedTypeName">The name of the entity type that this relationship targets.</param>
    /// <param name="navigationName">
    ///     The name of the reference navigation property on this entity type that represents the relationship.
    /// </param>
    /// <returns>An object that can be used to configure the relationship.</returns>
    public virtual OwnedNavigationBuilder OwnsOne(
        string ownedTypeName,
        string navigationName)
        => OwnsOneBuilder(
            new TypeIdentity(Check.NotEmpty(ownedTypeName, nameof(ownedTypeName))),
            Check.NotEmpty(navigationName, nameof(navigationName)));

    /// <summary>
=======

    /// <summary>
    ///     Returns an object that can be used to configure a property of the entity type.
    ///     If no property with the given name exists, then a new property will be added.
    /// </summary>
    /// <remarks>
    ///     Indexer properties are stored in the entity using
    ///     <see href="https://docs.microsoft.com/dotnet/csharp/programming-guide/indexers/">an indexer</see>
    ///     supplying the provided property name.
    /// </remarks>
    /// <param name="propertyType">The type of the property to be configured.</param>
    /// <param name="propertyName">The name of the property to be configured.</param>
    /// <returns>An object that can be used to configure the property.</returns>
    public virtual PropertyBuilder IndexerProperty(
        [DynamicallyAccessedMembers(IProperty.DynamicallyAccessedMemberTypes)] Type propertyType,
        string propertyName)
    {
        Check.NotNull(propertyType, nameof(propertyType));

        return new(
            DependentEntityType.Builder.IndexerProperty(
                propertyType,
                Check.NotEmpty(propertyName, nameof(propertyName)), ConfigurationSource.Explicit)!.Metadata);
    }

    /// <summary>
    ///     Returns an object that can be used to configure an existing navigation property
    ///     from the owned type to its owner. It is an error for the navigation property
    ///     not to exist.
    /// </summary>
    /// <param name="navigationName">The name of the navigation property to be configured.</param>
    /// <returns>An object that can be used to configure the navigation property.</returns>
    public virtual NavigationBuilder Navigation(string navigationName)
        => new(
            DependentEntityType.Builder.Navigation(
                Check.NotEmpty(navigationName, nameof(navigationName))));

    /// <summary>
    ///     Excludes the given property from the entity type. This method is typically used to remove properties
    ///     or navigations from the owned entity type that were added by convention.
    /// </summary>
    /// <param name="propertyName">The name of the property to be removed from the entity type.</param>
    public virtual OwnedNavigationBuilder Ignore(string propertyName)
    {
        Check.NotEmpty(propertyName, nameof(propertyName));

        DependentEntityType.Builder.Ignore(propertyName, ConfigurationSource.Explicit);

        return this;
    }

    /// <summary>
    ///     Configures an index on the specified properties. If there is an existing index on the given
    ///     set of properties, then the existing index will be returned for configuration.
    /// </summary>
    /// <param name="propertyNames">The names of the properties that make up the index.</param>
    /// <returns>An object that can be used to configure the index.</returns>
    public virtual IndexBuilder HasIndex(params string[] propertyNames)
        => new(
            DependentEntityType.Builder.HasIndex(
                Check.NotEmpty(propertyNames, nameof(propertyNames)), ConfigurationSource.Explicit)!.Metadata);

    /// <summary>
    ///     Configures the relationship to the owner.
    /// </summary>
    /// <remarks>
    ///     Note that calling this method with no parameters will explicitly configure this side
    ///     of the relationship to use no navigation property, even if such a property exists on the
    ///     entity type. If the navigation property is to be used, then it must be specified.
    /// </remarks>
    /// <param name="ownerReference">
    ///     The name of the reference navigation property pointing to the owner.
    ///     If null or not specified, there is no navigation property pointing to the owner.
    /// </param>
    /// <returns>An object that can be used to configure the relationship.</returns>
    public virtual OwnershipBuilder WithOwner(
        string? ownerReference = null)
    {
        Check.NullButNotEmpty(ownerReference, nameof(ownerReference));

        return new OwnershipBuilder(
            PrincipalEntityType,
            DependentEntityType,
            Builder.HasNavigation(
                ownerReference,
                pointsToPrincipal: true,
                ConfigurationSource.Explicit)!.Metadata);
    }

    /// <summary>
    ///     Configures a relationship where the target entity is owned by (or part of) this entity.
    ///     The target entity key value is always propagated from the entity it belongs to.
    /// </summary>
    /// <remarks>
    ///     <para>
    ///         The target entity type for each ownership relationship is treated as a different entity type
    ///         even if the navigation is of the same type. Configuration of the target entity type
    ///         isn't applied to the target entity type of other ownership relationships.
    ///     </para>
    ///     <para>
    ///         Most operations on an owned entity require accessing it through the owner entity using the corresponding navigation.
    ///     </para>
    ///     <para>
    ///         After calling this method, you should chain a call to
    ///         <see cref="WithOwner" /> to fully configure the relationship.
    ///     </para>
    /// </remarks>
    /// <param name="ownedTypeName">The name of the entity type that this relationship targets.</param>
    /// <param name="navigationName">
    ///     The name of the reference navigation property on this entity type that represents the relationship.
    /// </param>
    /// <returns>An object that can be used to configure the relationship.</returns>
    public virtual OwnedNavigationBuilder OwnsOne(
        string ownedTypeName,
        string navigationName)
        => OwnsOneBuilder(
            new TypeIdentity(Check.NotEmpty(ownedTypeName, nameof(ownedTypeName))),
            Check.NotEmpty(navigationName, nameof(navigationName)));

    /// <summary>
    ///     Configures a relationship where the target entity is owned by (or part of) this entity.
    ///     The target entity key value is always propagated from the entity it belongs to.
    /// </summary>
    /// <remarks>
    ///     <para>
    ///         The target entity type for each ownership relationship is treated as a different entity type
    ///         even if the navigation is of the same type. Configuration of the target entity type
    ///         isn't applied to the target entity type of other ownership relationships.
    ///     </para>
    ///     <para>
    ///         Most operations on an owned entity require accessing it through the owner entity using the corresponding navigation.
    ///     </para>
    ///     <para>
    ///         After calling this method, you should chain a call to
    ///         <see cref="WithOwner" /> to fully configure the relationship.
    ///     </para>
    /// </remarks>
    /// <param name="ownedTypeName">The name of the entity type that this relationship targets.</param>
    /// <param name="ownedType">The CLR type of the entity type that this relationship targets.</param>
    /// <param name="navigationName">
    ///     The name of the reference navigation property on this entity type that represents the relationship.
    /// </param>
    /// <returns>An object that can be used to configure the relationship.</returns>
    public virtual OwnedNavigationBuilder OwnsOne(
        string ownedTypeName,
        [DynamicallyAccessedMembers(IEntityType.DynamicallyAccessedMemberTypes)] Type ownedType,
        string navigationName)
    {
        Check.NotNull(ownedType, nameof(ownedType));

        return OwnsOneBuilder(
            new TypeIdentity(Check.NotEmpty(ownedTypeName, nameof(ownedTypeName)), ownedType),
            Check.NotEmpty(navigationName, nameof(navigationName)));
    }

    /// <summary>
    ///     Configures a relationship where the target entity is owned by (or part of) this entity.
    ///     The target entity key value is always propagated from the entity it belongs to.
    /// </summary>
    /// <remarks>
    ///     <para>
    ///         The target entity type for each ownership relationship is treated as a different entity type
    ///         even if the navigation is of the same type. Configuration of the target entity type
    ///         isn't applied to the target entity type of other ownership relationships.
    ///     </para>
    ///     <para>
    ///         Most operations on an owned entity require accessing it through the owner entity using the corresponding navigation.
    ///     </para>
    ///     <para>
    ///         After calling this method, you should chain a call to
    ///         <see cref="WithOwner" /> to fully configure the relationship.
    ///     </para>
    /// </remarks>
    /// <param name="ownedType">The entity type that this relationship targets.</param>
    /// <param name="navigationName">
    ///     The name of the reference navigation property on this entity type that represents the relationship.
    /// </param>
    /// <returns>An object that can be used to configure the relationship.</returns>
    public virtual OwnedNavigationBuilder OwnsOne(
        [DynamicallyAccessedMembers(IEntityType.DynamicallyAccessedMemberTypes)] Type ownedType,
        string navigationName)
    {
        Check.NotNull(ownedType, nameof(ownedType));

        return OwnsOneBuilder(
            new TypeIdentity(ownedType, DependentEntityType.Model),
            Check.NotEmpty(navigationName, nameof(navigationName)));
    }

    /// <summary>
    ///     Configures a relationship where the target entity is owned by (or part of) this entity.
    ///     The target entity key value is always propagated from the entity it belongs to.
    /// </summary>
    /// <remarks>
    ///     <para>
    ///         The target entity type for each ownership relationship is treated as a different entity type
    ///         even if the navigation is of the same type. Configuration of the target entity type
    ///         isn't applied to the target entity type of other ownership relationships.
    ///     </para>
    ///     <para>
    ///         Most operations on an owned entity require accessing it through the owner entity using the corresponding navigation.
    ///     </para>
    ///     <para>
    ///         After calling this method, you should chain a call to
    ///         <see cref="WithOwner" /> to fully configure the relationship.
    ///     </para>
    /// </remarks>
    /// <param name="ownedTypeName">The name of the entity type that this relationship targets.</param>
    /// <param name="navigationName">
    ///     The name of the reference navigation property on this entity type that represents the relationship.
    /// </param>
    /// <param name="buildAction">An action that performs configuration of the relationship.</param>
    /// <returns>An object that can be used to configure the entity type.</returns>
    public virtual OwnedNavigationBuilder OwnsOne(
        string ownedTypeName,
        string navigationName,
        Action<OwnedNavigationBuilder> buildAction)
    {
        Check.NotEmpty(ownedTypeName, nameof(ownedTypeName));
        Check.NotEmpty(navigationName, nameof(navigationName));
        Check.NotNull(buildAction, nameof(buildAction));

        using (DependentEntityType.Model.DelayConventions())
        {
            buildAction(OwnsOneBuilder(new TypeIdentity(ownedTypeName), navigationName));
            return this;
        }
    }

    /// <summary>
>>>>>>> 5d0d937a
    ///     Configures a relationship where the target entity is owned by (or part of) this entity.
    ///     The target entity key value is always propagated from the entity it belongs to.
    /// </summary>
    /// <remarks>
    ///     <para>
    ///         The target entity type for each ownership relationship is treated as a different entity type
    ///         even if the navigation is of the same type. Configuration of the target entity type
    ///         isn't applied to the target entity type of other ownership relationships.
    ///     </para>
    ///     <para>
    ///         Most operations on an owned entity require accessing it through the owner entity using the corresponding navigation.
    ///     </para>
    ///     <para>
    ///         After calling this method, you should chain a call to
    ///         <see cref="WithOwner" /> to fully configure the relationship.
    ///     </para>
    /// </remarks>
    /// <param name="ownedTypeName">The name of the entity type that this relationship targets.</param>
    /// <param name="ownedType">The CLR type of the entity type that this relationship targets.</param>
    /// <param name="navigationName">
    ///     The name of the reference navigation property on this entity type that represents the relationship.
    /// </param>
<<<<<<< HEAD
    /// <returns>An object that can be used to configure the relationship.</returns>
    public virtual OwnedNavigationBuilder OwnsOne(
        string ownedTypeName,
        Type ownedType,
        string navigationName)
        => OwnsOneBuilder(
            new TypeIdentity(Check.NotEmpty(ownedTypeName, nameof(ownedTypeName)), Check.NotNull(ownedType, nameof(ownedType))),
            Check.NotEmpty(navigationName, nameof(navigationName)));

    /// <summary>
    ///     Configures a relationship where the target entity is owned by (or part of) this entity.
    ///     The target entity key value is always propagated from the entity it belongs to.
    /// </summary>
    /// <remarks>
    ///     <para>
    ///         The target entity type for each ownership relationship is treated as a different entity type
    ///         even if the navigation is of the same type. Configuration of the target entity type
    ///         isn't applied to the target entity type of other ownership relationships.
    ///     </para>
    ///     <para>
    ///         Most operations on an owned entity require accessing it through the owner entity using the corresponding navigation.
    ///     </para>
    ///     <para>
    ///         After calling this method, you should chain a call to
    ///         <see cref="WithOwner" /> to fully configure the relationship.
    ///     </para>
    /// </remarks>
    /// <param name="ownedType">The entity type that this relationship targets.</param>
    /// <param name="navigationName">
    ///     The name of the reference navigation property on this entity type that represents the relationship.
    /// </param>
    /// <returns>An object that can be used to configure the relationship.</returns>
    public virtual OwnedNavigationBuilder OwnsOne(
        Type ownedType,
        string navigationName)
        => OwnsOneBuilder(
            new TypeIdentity(Check.NotNull(ownedType, nameof(ownedType)), DependentEntityType.Model),
            Check.NotEmpty(navigationName, nameof(navigationName)));

    /// <summary>
    ///     Configures a relationship where the target entity is owned by (or part of) this entity.
    ///     The target entity key value is always propagated from the entity it belongs to.
    /// </summary>
    /// <remarks>
    ///     <para>
    ///         The target entity type for each ownership relationship is treated as a different entity type
    ///         even if the navigation is of the same type. Configuration of the target entity type
    ///         isn't applied to the target entity type of other ownership relationships.
    ///     </para>
    ///     <para>
    ///         Most operations on an owned entity require accessing it through the owner entity using the corresponding navigation.
    ///     </para>
    ///     <para>
    ///         After calling this method, you should chain a call to
    ///         <see cref="WithOwner" /> to fully configure the relationship.
    ///     </para>
    /// </remarks>
    /// <param name="ownedTypeName">The name of the entity type that this relationship targets.</param>
    /// <param name="navigationName">
    ///     The name of the reference navigation property on this entity type that represents the relationship.
    /// </param>
=======
>>>>>>> 5d0d937a
    /// <param name="buildAction">An action that performs configuration of the relationship.</param>
    /// <returns>An object that can be used to configure the entity type.</returns>
    public virtual OwnedNavigationBuilder OwnsOne(
        string ownedTypeName,
<<<<<<< HEAD
=======
        [DynamicallyAccessedMembers(IEntityType.DynamicallyAccessedMemberTypes)] Type ownedType,
>>>>>>> 5d0d937a
        string navigationName,
        Action<OwnedNavigationBuilder> buildAction)
    {
        Check.NotEmpty(ownedTypeName, nameof(ownedTypeName));
<<<<<<< HEAD
=======
        Check.NotNull(ownedType, nameof(ownedType));
>>>>>>> 5d0d937a
        Check.NotEmpty(navigationName, nameof(navigationName));
        Check.NotNull(buildAction, nameof(buildAction));

        using (DependentEntityType.Model.DelayConventions())
        {
<<<<<<< HEAD
            buildAction(OwnsOneBuilder(new TypeIdentity(ownedTypeName), navigationName));
=======
            buildAction(OwnsOneBuilder(new TypeIdentity(ownedTypeName, ownedType), navigationName));
>>>>>>> 5d0d937a
            return this;
        }
    }

    /// <summary>
    ///     Configures a relationship where the target entity is owned by (or part of) this entity.
    ///     The target entity key value is always propagated from the entity it belongs to.
    /// </summary>
    /// <remarks>
    ///     <para>
    ///         The target entity type for each ownership relationship is treated as a different entity type
    ///         even if the navigation is of the same type. Configuration of the target entity type
    ///         isn't applied to the target entity type of other ownership relationships.
    ///     </para>
    ///     <para>
    ///         Most operations on an owned entity require accessing it through the owner entity using the corresponding navigation.
    ///     </para>
    ///     <para>
    ///         After calling this method, you should chain a call to
    ///         <see cref="WithOwner" /> to fully configure the relationship.
    ///     </para>
    /// </remarks>
<<<<<<< HEAD
    /// <param name="ownedTypeName">The name of the entity type that this relationship targets.</param>
    /// <param name="ownedType">The CLR type of the entity type that this relationship targets.</param>
=======
    /// <param name="ownedType">The entity type that this relationship targets.</param>
>>>>>>> 5d0d937a
    /// <param name="navigationName">
    ///     The name of the reference navigation property on this entity type that represents the relationship.
    /// </param>
    /// <param name="buildAction">An action that performs configuration of the relationship.</param>
    /// <returns>An object that can be used to configure the entity type.</returns>
    public virtual OwnedNavigationBuilder OwnsOne(
<<<<<<< HEAD
        string ownedTypeName,
        Type ownedType,
        string navigationName,
        Action<OwnedNavigationBuilder> buildAction)
    {
        Check.NotEmpty(ownedTypeName, nameof(ownedTypeName));
=======
        [DynamicallyAccessedMembers(IEntityType.DynamicallyAccessedMemberTypes)] Type ownedType,
        string navigationName,
        Action<OwnedNavigationBuilder> buildAction)
    {
>>>>>>> 5d0d937a
        Check.NotNull(ownedType, nameof(ownedType));
        Check.NotEmpty(navigationName, nameof(navigationName));
        Check.NotNull(buildAction, nameof(buildAction));

        using (DependentEntityType.Model.DelayConventions())
        {
<<<<<<< HEAD
            buildAction(OwnsOneBuilder(new TypeIdentity(ownedTypeName, ownedType), navigationName));
=======
            buildAction(OwnsOneBuilder(new TypeIdentity(ownedType, DependentEntityType.Model), navigationName));
>>>>>>> 5d0d937a
            return this;
        }
    }

<<<<<<< HEAD
    /// <summary>
    ///     Configures a relationship where the target entity is owned by (or part of) this entity.
    ///     The target entity key value is always propagated from the entity it belongs to.
    /// </summary>
    /// <remarks>
    ///     <para>
    ///         The target entity type for each ownership relationship is treated as a different entity type
    ///         even if the navigation is of the same type. Configuration of the target entity type
    ///         isn't applied to the target entity type of other ownership relationships.
    ///     </para>
    ///     <para>
    ///         Most operations on an owned entity require accessing it through the owner entity using the corresponding navigation.
    ///     </para>
    ///     <para>
    ///         After calling this method, you should chain a call to
    ///         <see cref="WithOwner" /> to fully configure the relationship.
    ///     </para>
    /// </remarks>
    /// <param name="ownedType">The entity type that this relationship targets.</param>
    /// <param name="navigationName">
    ///     The name of the reference navigation property on this entity type that represents the relationship.
    /// </param>
    /// <param name="buildAction">An action that performs configuration of the relationship.</param>
    /// <returns>An object that can be used to configure the entity type.</returns>
    public virtual OwnedNavigationBuilder OwnsOne(
        Type ownedType,
        string navigationName,
        Action<OwnedNavigationBuilder> buildAction)
    {
        Check.NotNull(ownedType, nameof(ownedType));
        Check.NotEmpty(navigationName, nameof(navigationName));
        Check.NotNull(buildAction, nameof(buildAction));

        using (DependentEntityType.Model.DelayConventions())
        {
            buildAction(OwnsOneBuilder(new TypeIdentity(ownedType, DependentEntityType.Model), navigationName));
            return this;
=======
    private OwnedNavigationBuilder OwnsOneBuilder(in TypeIdentity ownedType, string navigationName)
    {
        IMutableForeignKey foreignKey;
        using (var batch = DependentEntityType.Model.DelayConventions())
        {
            var navigationMember = MemberIdentity.Create(navigationName);
            var relationship = DependentEntityType.Builder.HasOwnership(ownedType, navigationMember, ConfigurationSource.Explicit)!;
            relationship.IsUnique(true, ConfigurationSource.Explicit);
            foreignKey = (IMutableForeignKey)batch.Run(relationship.Metadata)!;
>>>>>>> 5d0d937a
        }
    }

<<<<<<< HEAD
    private OwnedNavigationBuilder OwnsOneBuilder(in TypeIdentity ownedType, string navigationName)
    {
        IMutableForeignKey foreignKey;
        using (var batch = DependentEntityType.Model.DelayConventions())
        {
            var navigationMember = MemberIdentity.Create(navigationName);
            var relationship = DependentEntityType.Builder.HasOwnership(ownedType, navigationMember, ConfigurationSource.Explicit)!;
            relationship.IsUnique(true, ConfigurationSource.Explicit);
            foreignKey = (IMutableForeignKey)batch.Run(relationship.Metadata)!;
        }

        return new OwnedNavigationBuilder(foreignKey);
    }

    /// <summary>
    ///     Configures a relationship where the target entity is owned by (or part of) this entity.
    /// </summary>
    /// <remarks>
    ///     <para>
    ///         The target entity type for each ownership relationship is treated as a different entity type
    ///         even if the navigation is of the same type. Configuration of the target entity type
    ///         isn't applied to the target entity type of other ownership relationships.
    ///     </para>
    ///     <para>
    ///         Most operations on an owned entity require accessing it through the owner entity using the corresponding navigation.
    ///     </para>
    ///     <para>
    ///         After calling this method, you should chain a call to
    ///         <see cref="WithOwner" /> to fully configure the relationship.
    ///     </para>
    /// </remarks>
    /// <param name="ownedTypeName">The name of the entity type that this relationship targets.</param>
    /// <param name="navigationName">
    ///     The name of the reference navigation property on this entity type that represents the relationship.
    /// </param>
    /// <returns>An object that can be used to configure the owned type and the relationship.</returns>
    public virtual OwnedNavigationBuilder OwnsMany(
        string ownedTypeName,
        string navigationName)
        => OwnsManyBuilder(
            new TypeIdentity(Check.NotEmpty(ownedTypeName, nameof(ownedTypeName))),
            Check.NotEmpty(navigationName, nameof(navigationName)));
=======
        return new OwnedNavigationBuilder(foreignKey);
    }

    /// <summary>
    ///     Configures a relationship where the target entity is owned by (or part of) this entity.
    /// </summary>
    /// <remarks>
    ///     <para>
    ///         The target entity type for each ownership relationship is treated as a different entity type
    ///         even if the navigation is of the same type. Configuration of the target entity type
    ///         isn't applied to the target entity type of other ownership relationships.
    ///     </para>
    ///     <para>
    ///         Most operations on an owned entity require accessing it through the owner entity using the corresponding navigation.
    ///     </para>
    ///     <para>
    ///         After calling this method, you should chain a call to
    ///         <see cref="WithOwner" /> to fully configure the relationship.
    ///     </para>
    /// </remarks>
    /// <param name="ownedTypeName">The name of the entity type that this relationship targets.</param>
    /// <param name="navigationName">
    ///     The name of the reference navigation property on this entity type that represents the relationship.
    /// </param>
    /// <returns>An object that can be used to configure the owned type and the relationship.</returns>
    public virtual OwnedNavigationBuilder OwnsMany(
        string ownedTypeName,
        string navigationName)
        => OwnsManyBuilder(
            new TypeIdentity(Check.NotEmpty(ownedTypeName, nameof(ownedTypeName))),
            Check.NotEmpty(navigationName, nameof(navigationName)));

    /// <summary>
    ///     Configures a relationship where the target entity is owned by (or part of) this entity.
    /// </summary>
    /// <remarks>
    ///     <para>
    ///         The target entity type for each ownership relationship is treated as a different entity type
    ///         even if the navigation is of the same type. Configuration of the target entity type
    ///         isn't applied to the target entity type of other ownership relationships.
    ///     </para>
    ///     <para>
    ///         Most operations on an owned entity require accessing it through the owner entity using the corresponding navigation.
    ///     </para>
    ///     <para>
    ///         After calling this method, you should chain a call to
    ///         <see cref="WithOwner" /> to fully configure the relationship.
    ///     </para>
    /// </remarks>
    /// <param name="ownedTypeName">The name of the entity type that this relationship targets.</param>
    /// <param name="ownedType">The CLR type of the entity type that this relationship targets.</param>
    /// <param name="navigationName">
    ///     The name of the reference navigation property on this entity type that represents the relationship.
    /// </param>
    /// <returns>An object that can be used to configure the owned type and the relationship.</returns>
    public virtual OwnedNavigationBuilder OwnsMany(
        string ownedTypeName,
        [DynamicallyAccessedMembers(IEntityType.DynamicallyAccessedMemberTypes)] Type ownedType,
        string navigationName)
    {
        Check.NotNull(ownedType, nameof(ownedType));

        return OwnsManyBuilder(
            new TypeIdentity(Check.NotEmpty(ownedTypeName, nameof(ownedTypeName)), ownedType),
            Check.NotEmpty(navigationName, nameof(navigationName)));
    }
>>>>>>> 5d0d937a

    /// <summary>
    ///     Configures a relationship where the target entity is owned by (or part of) this entity.
    /// </summary>
    /// <remarks>
    ///     <para>
    ///         The target entity type for each ownership relationship is treated as a different entity type
    ///         even if the navigation is of the same type. Configuration of the target entity type
    ///         isn't applied to the target entity type of other ownership relationships.
    ///     </para>
    ///     <para>
    ///         Most operations on an owned entity require accessing it through the owner entity using the corresponding navigation.
    ///     </para>
    ///     <para>
    ///         After calling this method, you should chain a call to
    ///         <see cref="WithOwner" /> to fully configure the relationship.
    ///     </para>
    /// </remarks>
<<<<<<< HEAD
    /// <param name="ownedTypeName">The name of the entity type that this relationship targets.</param>
    /// <param name="ownedType">The CLR type of the entity type that this relationship targets.</param>
=======
    /// <param name="ownedType">The entity type that this relationship targets.</param>
>>>>>>> 5d0d937a
    /// <param name="navigationName">
    ///     The name of the reference navigation property on this entity type that represents the relationship.
    /// </param>
    /// <returns>An object that can be used to configure the owned type and the relationship.</returns>
    public virtual OwnedNavigationBuilder OwnsMany(
<<<<<<< HEAD
        string ownedTypeName,
        Type ownedType,
        string navigationName)
        => OwnsManyBuilder(
            new TypeIdentity(Check.NotEmpty(ownedTypeName, nameof(ownedTypeName)), Check.NotNull(ownedType, nameof(ownedType))),
            Check.NotEmpty(navigationName, nameof(navigationName)));

    /// <summary>
    ///     Configures a relationship where the target entity is owned by (or part of) this entity.
    /// </summary>
    /// <remarks>
    ///     <para>
    ///         The target entity type for each ownership relationship is treated as a different entity type
    ///         even if the navigation is of the same type. Configuration of the target entity type
    ///         isn't applied to the target entity type of other ownership relationships.
    ///     </para>
    ///     <para>
    ///         Most operations on an owned entity require accessing it through the owner entity using the corresponding navigation.
    ///     </para>
    ///     <para>
    ///         After calling this method, you should chain a call to
    ///         <see cref="WithOwner" /> to fully configure the relationship.
    ///     </para>
    /// </remarks>
    /// <param name="ownedType">The entity type that this relationship targets.</param>
    /// <param name="navigationName">
    ///     The name of the reference navigation property on this entity type that represents the relationship.
    /// </param>
    /// <returns>An object that can be used to configure the owned type and the relationship.</returns>
    public virtual OwnedNavigationBuilder OwnsMany(
        Type ownedType,
        string navigationName)
        => OwnsManyBuilder(
            new TypeIdentity(Check.NotNull(ownedType, nameof(ownedType)), DependentEntityType.Model),
            Check.NotEmpty(navigationName, nameof(navigationName)));
=======
        [DynamicallyAccessedMembers(IEntityType.DynamicallyAccessedMemberTypes)] Type ownedType,
        string navigationName)
    {
        Check.NotNull(ownedType, nameof(ownedType));

        return OwnsManyBuilder(
            new TypeIdentity(ownedType, DependentEntityType.Model),
            Check.NotEmpty(navigationName, nameof(navigationName)));
    }
>>>>>>> 5d0d937a

    /// <summary>
    ///     Configures a relationship where the target entity is owned by (or part of) this entity.
    /// </summary>
    /// <remarks>
    ///     <para>
    ///         The target entity type for each ownership relationship is treated as a different entity type
    ///         even if the navigation is of the same type. Configuration of the target entity type
    ///         isn't applied to the target entity type of other ownership relationships.
    ///     </para>
    ///     <para>
    ///         Most operations on an owned entity require accessing it through the owner entity using the corresponding navigation.
    ///     </para>
    ///     <para>
    ///         After calling this method, you should chain a call to
    ///         <see cref="WithOwner" /> to fully configure the relationship.
    ///     </para>
    /// </remarks>
    /// <param name="ownedTypeName">The name of the entity type that this relationship targets.</param>
    /// <param name="navigationName">
    ///     The name of the reference navigation property on this entity type that represents the relationship.
    /// </param>
    /// <param name="buildAction">An action that performs configuration of the owned type and the relationship.</param>
    /// <returns>An object that can be used to configure the entity type.</returns>
    public virtual OwnedNavigationBuilder OwnsMany(
        string ownedTypeName,
        string navigationName,
        Action<OwnedNavigationBuilder> buildAction)
    {
        Check.NotEmpty(ownedTypeName, nameof(ownedTypeName));
        Check.NotEmpty(navigationName, nameof(navigationName));
        Check.NotNull(buildAction, nameof(buildAction));

        using (DependentEntityType.Model.DelayConventions())
        {
            buildAction(OwnsManyBuilder(new TypeIdentity(ownedTypeName), navigationName));
            return this;
        }
    }

    /// <summary>
    ///     Configures a relationship where the target entity is owned by (or part of) this entity.
    /// </summary>
    /// <remarks>
    ///     <para>
    ///         The target entity type for each ownership relationship is treated as a different entity type
    ///         even if the navigation is of the same type. Configuration of the target entity type
    ///         isn't applied to the target entity type of other ownership relationships.
    ///     </para>
    ///     <para>
    ///         Most operations on an owned entity require accessing it through the owner entity using the corresponding navigation.
    ///     </para>
    ///     <para>
    ///         After calling this method, you should chain a call to
    ///         <see cref="WithOwner" /> to fully configure the relationship.
    ///     </para>
    /// </remarks>
    /// <param name="ownedTypeName">The name of the entity type that this relationship targets.</param>
    /// <param name="ownedType">The CLR type of the entity type that this relationship targets.</param>
    /// <param name="navigationName">
    ///     The name of the reference navigation property on this entity type that represents the relationship.
    /// </param>
    /// <param name="buildAction">An action that performs configuration of the owned type and the relationship.</param>
    /// <returns>An object that can be used to configure the entity type.</returns>
    public virtual OwnedNavigationBuilder OwnsMany(
        string ownedTypeName,
<<<<<<< HEAD
        Type ownedType,
=======
        [DynamicallyAccessedMembers(IEntityType.DynamicallyAccessedMemberTypes)] Type ownedType,
>>>>>>> 5d0d937a
        string navigationName,
        Action<OwnedNavigationBuilder> buildAction)
    {
        Check.NotEmpty(ownedTypeName, nameof(ownedTypeName));
        Check.NotNull(ownedType, nameof(ownedType));
        Check.NotEmpty(navigationName, nameof(navigationName));
        Check.NotNull(buildAction, nameof(buildAction));

        using (DependentEntityType.Model.DelayConventions())
        {
            buildAction(OwnsManyBuilder(new TypeIdentity(ownedTypeName, ownedType), navigationName));
            return this;
        }
    }

    /// <summary>
    ///     Configures a relationship where the target entity is owned by (or part of) this entity.
    /// </summary>
    /// <remarks>
    ///     <para>
    ///         The target entity type for each ownership relationship is treated as a different entity type
    ///         even if the navigation is of the same type. Configuration of the target entity type
    ///         isn't applied to the target entity type of other ownership relationships.
    ///     </para>
    ///     <para>
    ///         Most operations on an owned entity require accessing it through the owner entity using the corresponding navigation.
    ///     </para>
    ///     <para>
    ///         After calling this method, you should chain a call to
    ///         <see cref="WithOwner" /> to fully configure the relationship.
    ///     </para>
    /// </remarks>
    /// <param name="ownedType">The entity type that this relationship targets.</param>
    /// <param name="navigationName">
    ///     The name of the reference navigation property on this entity type that represents the relationship.
    /// </param>
    /// <param name="buildAction">An action that performs configuration of the owned type and the relationship.</param>
    /// <returns>An object that can be used to configure the entity type.</returns>
    public virtual OwnedNavigationBuilder OwnsMany(
<<<<<<< HEAD
        Type ownedType,
=======
        [DynamicallyAccessedMembers(IEntityType.DynamicallyAccessedMemberTypes)] Type ownedType,
>>>>>>> 5d0d937a
        string navigationName,
        Action<OwnedNavigationBuilder> buildAction)
    {
        Check.NotNull(ownedType, nameof(ownedType));
        Check.NotEmpty(navigationName, nameof(navigationName));
        Check.NotNull(buildAction, nameof(buildAction));

        using (DependentEntityType.Model.DelayConventions())
        {
            buildAction(OwnsManyBuilder(new TypeIdentity(ownedType, DependentEntityType.Model), navigationName));
            return this;
        }
    }

    private OwnedNavigationBuilder OwnsManyBuilder(in TypeIdentity ownedType, string navigationName)
    {
        IMutableForeignKey foreignKey;
        using (var batch = DependentEntityType.Model.DelayConventions())
        {
            var navigationMember = MemberIdentity.Create(navigationName);
            var relationship = DependentEntityType.Builder.HasOwnership(ownedType, navigationMember, ConfigurationSource.Explicit)!;
            relationship.IsUnique(false, ConfigurationSource.Explicit);
            foreignKey = (IMutableForeignKey)batch.Run(relationship.Metadata)!;
        }

        return new OwnedNavigationBuilder(foreignKey);
    }

    /// <summary>
    ///     Configures a relationship where this entity type has a reference that points
    ///     to a single instance of the other type in the relationship.
    /// </summary>
    /// <remarks>
    ///     <para>
    ///         Note that calling this method with no parameters will explicitly configure this side
    ///         of the relationship to use no navigation property, even if such a property exists on the
    ///         entity type. If the navigation property is to be used, then it must be specified.
    ///     </para>
    ///     <para>
    ///         After calling this method, you should chain a call to
    ///         <see cref="ReferenceNavigationBuilder.WithMany" />
    ///         or <see cref="ReferenceNavigationBuilder.WithOne" /> to fully configure
    ///         the relationship. Calling just this method without the chained call will not
    ///         produce a valid relationship.
    ///     </para>
    /// </remarks>
    /// <param name="relatedTypeName">The name of the entity type that this relationship targets.</param>
    /// <param name="navigationName">
    ///     The name of the reference navigation property on this entity type that represents the relationship. If
    ///     no property is specified, the relationship will be configured without a navigation property on this
    ///     end.
    /// </param>
    /// <returns>An object that can be used to configure the relationship.</returns>
    public virtual ReferenceNavigationBuilder HasOne(
        string relatedTypeName,
        string? navigationName)
    {
        Check.NotEmpty(relatedTypeName, nameof(relatedTypeName));
        Check.NullButNotEmpty(navigationName, nameof(navigationName));

        var relatedEntityType = FindRelatedEntityType(relatedTypeName, navigationName);

        return new ReferenceNavigationBuilder(
            DependentEntityType,
            relatedEntityType,
            navigationName,
            DependentEntityType.Builder.HasRelationship(
                relatedEntityType, navigationName, ConfigurationSource.Explicit,
                targetIsPrincipal: DependentEntityType == relatedEntityType ? true : null)!.Metadata);
    }

    /// <summary>
    ///     Configures a relationship where this entity type has a reference that points
    ///     to a single instance of the other type in the relationship.
    /// </summary>
    /// <remarks>
    ///     <para>
    ///         Note that calling this method with no parameters will explicitly configure this side
    ///         of the relationship to use no navigation property, even if such a property exists on the
    ///         entity type. If the navigation property is to be used, then it must be specified.
    ///     </para>
    ///     <para>
    ///         After calling this method, you should chain a call to
    ///         <see cref="ReferenceNavigationBuilder.WithMany" />
    ///         or <see cref="ReferenceNavigationBuilder.WithOne" /> to fully configure
    ///         the relationship. Calling just this method without the chained call will not
    ///         produce a valid relationship.
    ///     </para>
    /// </remarks>
    /// <param name="navigationName">
    ///     The name of the reference navigation property on this entity type that represents the relationship.
    /// </param>
    /// <returns>An object that can be used to configure the relationship.</returns>
<<<<<<< HEAD
=======
    [RequiresUnreferencedCode("Use an overload that accepts a type")]
>>>>>>> 5d0d937a
    public virtual ReferenceNavigationBuilder HasOne(string navigationName)
    {
        Check.NotEmpty(navigationName, nameof(navigationName));

        return DependentEntityType.ClrType == Model.DefaultPropertyBagType
            ? HasOne(navigationName, null) // Path only used by pre 3.0 snapshots
            : HasOne(DependentEntityType.GetNavigationMemberInfo(navigationName).GetMemberType(), navigationName);
    }

    /// <summary>
    ///     Configures a relationship where this entity type has a reference that points
    ///     to a single instance of the other type in the relationship.
    /// </summary>
    /// <remarks>
    ///     <para>
    ///         Note that calling this method with no parameters will explicitly configure this side
    ///         of the relationship to use no navigation property, even if such a property exists on the
    ///         entity type. If the navigation property is to be used, then it must be specified.
    ///     </para>
    ///     <para>
    ///         After calling this method, you should chain a call to
    ///         <see cref="ReferenceNavigationBuilder.WithMany" />
    ///         or <see cref="ReferenceNavigationBuilder.WithOne" /> to fully configure
    ///         the relationship. Calling just this method without the chained call will not
    ///         produce a valid relationship.
    ///     </para>
    /// </remarks>
    /// <param name="relatedType">The entity type that this relationship targets.</param>
    /// <param name="navigationName">
    ///     The name of the reference navigation property on this entity type that represents the relationship. If
    ///     no property is specified, the relationship will be configured without a navigation property on this
    ///     end.
    /// </param>
    /// <returns>An object that can be used to configure the relationship.</returns>
    public virtual ReferenceNavigationBuilder HasOne(
<<<<<<< HEAD
        Type relatedType,
=======
        [DynamicallyAccessedMembers(IEntityType.DynamicallyAccessedMemberTypes)] Type relatedType,
>>>>>>> 5d0d937a
        string? navigationName = null)
    {
        Check.NotNull(relatedType, nameof(relatedType));
        Check.NullButNotEmpty(navigationName, nameof(navigationName));

        var relatedEntityType = FindRelatedEntityType(relatedType, navigationName);

        return new ReferenceNavigationBuilder(
            DependentEntityType,
            relatedEntityType,
            navigationName,
            DependentEntityType.Builder.HasRelationship(
                relatedEntityType, navigationName, ConfigurationSource.Explicit,
                targetIsPrincipal: DependentEntityType == relatedEntityType ? true : null)!.Metadata);
    }

    /// <summary>
    ///     This is an internal API that supports the Entity Framework Core infrastructure and not subject to
    ///     the same compatibility standards as public APIs. It may be changed or removed without notice in
    ///     any release. You should only use it directly in your code with extreme caution and knowing that
    ///     doing so can result in application failures when updating to a new Entity Framework Core release.
    /// </summary>
    [EntityFrameworkInternal]
    protected virtual EntityType FindRelatedEntityType(string relatedTypeName, string? navigationName)
    {
        EntityType? relatedEntityType = null;
        var model = DependentEntityType.Model;
        if (navigationName != null)
<<<<<<< HEAD
        {
            relatedEntityType = model.FindEntityType(relatedTypeName, navigationName, DependentEntityType);
        }
        else if (DependentEntityType.Name == relatedTypeName)
        {
=======
        {
            relatedEntityType = model.FindEntityType(relatedTypeName, navigationName, DependentEntityType);
        }
        else if (DependentEntityType.Name == relatedTypeName)
        {
>>>>>>> 5d0d937a
            return DependentEntityType;
        }

        if (relatedEntityType == null
            && ((IReadOnlyModel)model).GetProductVersion()?.StartsWith("2.", StringComparison.Ordinal) == true)
        {
            var owner = DependentEntityType.FindOwnership()!.PrincipalEntityType;
            if (owner.Name == relatedTypeName
                || owner.ShortName() == relatedTypeName)
            {
                relatedEntityType = owner;
            }
        }

        return relatedEntityType ?? Builder.ModelBuilder.Entity(relatedTypeName, ConfigurationSource.Explicit)!.Metadata;
    }

    /// <summary>
    ///     This is an internal API that supports the Entity Framework Core infrastructure and not subject to
    ///     the same compatibility standards as public APIs. It may be changed or removed without notice in
    ///     any release. You should only use it directly in your code with extreme caution and knowing that
    ///     doing so can result in application failures when updating to a new Entity Framework Core release.
    /// </summary>
    [EntityFrameworkInternal]
<<<<<<< HEAD
    protected virtual EntityType FindRelatedEntityType(Type relatedType, string? navigationName)
=======
    protected virtual EntityType FindRelatedEntityType(
        [DynamicallyAccessedMembers(IEntityType.DynamicallyAccessedMemberTypes)] Type relatedType,
        string? navigationName)
>>>>>>> 5d0d937a
    {
        var relatedEntityType = (EntityType?)DependentEntityType.FindInOwnershipPath(relatedType);
        if (relatedEntityType != null)
        {
            return relatedEntityType;
        }

        if (Builder.ModelBuilder.Metadata.IsShared(relatedType))
        {
            if (PrincipalEntityType.HasSharedClrType
                && PrincipalEntityType.ClrType == relatedType)
            {
                return PrincipalEntityType;
            }

            if (navigationName != null)
            {
                relatedEntityType = Builder.ModelBuilder.Metadata.FindEntityType(relatedType, navigationName, DependentEntityType);
            }
        }

        return relatedEntityType
            ?? DependentEntityType.Builder.ModelBuilder.Entity(
                relatedType, ConfigurationSource.Explicit, shouldBeOwned: false)!.Metadata;
    }

    /// <summary>
    ///     Configures the <see cref="ChangeTrackingStrategy" /> to be used for this entity type.
    ///     This strategy indicates how the context detects changes to properties for an instance of the entity type.
    /// </summary>
    /// <param name="changeTrackingStrategy">The change tracking strategy to be used.</param>
    /// <returns>The same builder instance so that multiple configuration calls can be chained.</returns>
    public virtual OwnedNavigationBuilder HasChangeTrackingStrategy(ChangeTrackingStrategy changeTrackingStrategy)
    {
        DependentEntityType.Builder.HasChangeTrackingStrategy(changeTrackingStrategy, ConfigurationSource.Explicit);

        return this;
    }

    /// <summary>
    ///     Sets the <see cref="PropertyAccessMode" /> to use for all properties of this entity type.
    /// </summary>
    /// <remarks>
    ///     <para>
    ///         By default, the backing field, if one is found by convention or has been specified, is used when
    ///         new objects are constructed, typically when entities are queried from the database.
    ///         Properties are used for all other accesses.  Calling this method will change that behavior
    ///         for all properties of this entity type as described in the <see cref="PropertyAccessMode" /> enum.
    ///     </para>
    ///     <para>
    ///         Calling this method overrides for all properties of this entity type any access mode that was
    ///         set on the model.
    ///     </para>
    /// </remarks>
    /// <param name="propertyAccessMode">The <see cref="PropertyAccessMode" /> to use for properties of this entity type.</param>
    /// <returns>The same builder instance so that multiple configuration calls can be chained.</returns>
    public virtual OwnedNavigationBuilder UsePropertyAccessMode(PropertyAccessMode propertyAccessMode)
    {
        DependentEntityType.Builder.UsePropertyAccessMode(propertyAccessMode, ConfigurationSource.Explicit);

        return this;
    }
<<<<<<< HEAD

    /// <summary>
    ///     Adds seed data to this entity type. It is used to generate data motion migrations.
    /// </summary>
    /// <param name="data">
    ///     An array of seed data represented by anonymous types.
    /// </param>
    /// <returns>An object that can be used to configure the model data.</returns>
    public virtual DataBuilder HasData(params object[] data)
    {
        Check.NotNull(data, nameof(data));

        DependentEntityType.Builder.HasData(data, ConfigurationSource.Explicit);

        return new DataBuilder();
    }

=======

    /// <summary>
    ///     Adds seed data to this entity type. It is used to generate data motion migrations.
    /// </summary>
    /// <param name="data">
    ///     An array of seed data represented by anonymous types.
    /// </param>
    /// <returns>An object that can be used to configure the model data.</returns>
    public virtual DataBuilder HasData(params object[] data)
    {
        Check.NotNull(data, nameof(data));

        DependentEntityType.Builder.HasData(data, ConfigurationSource.Explicit);

        return new DataBuilder();
    }

>>>>>>> 5d0d937a
    /// <summary>
    ///     Adds seed data to this entity type. It is used to generate data motion migrations.
    /// </summary>
    /// <param name="data">
    ///     A collection of seed data represented by anonymous types.
    /// </param>
    /// <returns>An object that can be used to configure the model data.</returns>
    public virtual DataBuilder HasData(IEnumerable<object> data)
    {
        Check.NotNull(data, nameof(data));

        DependentEntityType.Builder.HasData(data, ConfigurationSource.Explicit);

        return new DataBuilder();
    }
}<|MERGE_RESOLUTION|>--- conflicted
+++ resolved
@@ -1,10 +1,7 @@
 // Licensed to the .NET Foundation under one or more agreements.
 // The .NET Foundation licenses this file to you under the MIT license.
 
-<<<<<<< HEAD
-=======
 using System.Diagnostics.CodeAnalysis;
->>>>>>> 5d0d937a
 using Microsoft.EntityFrameworkCore.Metadata.Internal;
 
 namespace Microsoft.EntityFrameworkCore.Metadata.Builders;
@@ -96,7 +93,6 @@
     /// </summary>
     IConventionEntityTypeBuilder IInfrastructure<IConventionEntityTypeBuilder>.Instance
         => DependentEntityType.Builder;
-<<<<<<< HEAD
 
     /// <summary>
     ///     The foreign key that represents this ownership.
@@ -137,48 +133,6 @@
                 Check.NotEmpty(propertyNames, nameof(propertyNames)), ConfigurationSource.Explicit)!.Metadata);
 
     /// <summary>
-=======
-
-    /// <summary>
-    ///     The foreign key that represents this ownership.
-    /// </summary>
-    public virtual IMutableForeignKey Metadata
-        => Builder.Metadata;
-
-    /// <summary>
-    ///     The owned entity type being configured.
-    /// </summary>
-    public virtual IMutableEntityType OwnedEntityType
-        => DependentEntityType;
-
-    /// <summary>
-    ///     Adds or updates an annotation on the owned entity type. If an annotation with the key specified in
-    ///     <paramref name="annotation" /> already exists its value will be updated.
-    /// </summary>
-    /// <param name="annotation">The key of the annotation to be added or updated.</param>
-    /// <param name="value">The value to be stored in the annotation.</param>
-    /// <returns>The same builder instance so that multiple configuration calls can be chained.</returns>
-    public virtual OwnedNavigationBuilder HasAnnotation(string annotation, object? value)
-    {
-        Check.NotEmpty(annotation, nameof(annotation));
-
-        DependentEntityType.Builder.HasAnnotation(annotation, value, ConfigurationSource.Explicit);
-
-        return this;
-    }
-
-    /// <summary>
-    ///     Sets the properties that make up the primary key for this owned entity type.
-    /// </summary>
-    /// <param name="propertyNames">The names of the properties that make up the primary key.</param>
-    /// <returns>An object that can be used to configure the primary key.</returns>
-    public virtual KeyBuilder HasKey(params string[] propertyNames)
-        => new(
-            DependentEntityType.Builder.PrimaryKey(
-                Check.NotEmpty(propertyNames, nameof(propertyNames)), ConfigurationSource.Explicit)!.Metadata);
-
-    /// <summary>
->>>>>>> 5d0d937a
     ///     Returns an object that can be used to configure a property of the owned entity type.
     ///     If no property with the given name exists, then a new property will be added.
     /// </summary>
@@ -249,17 +203,12 @@
     /// <typeparam name="TProperty">The type of the property to be configured.</typeparam>
     /// <param name="propertyName">The name of the property to be configured.</param>
     /// <returns>An object that can be used to configure the property.</returns>
-<<<<<<< HEAD
-    public virtual PropertyBuilder<TProperty> IndexerProperty<TProperty>(string propertyName)
-=======
     public virtual PropertyBuilder<TProperty> IndexerProperty
         <[DynamicallyAccessedMembers(IProperty.DynamicallyAccessedMemberTypes)] TProperty>(string propertyName)
->>>>>>> 5d0d937a
         => new(
             DependentEntityType.Builder.IndexerProperty(
                 typeof(TProperty),
                 Check.NotEmpty(propertyName, nameof(propertyName)), ConfigurationSource.Explicit)!.Metadata);
-<<<<<<< HEAD
 
     /// <summary>
     ///     Returns an object that can be used to configure a property of the entity type.
@@ -273,11 +222,17 @@
     /// <param name="propertyType">The type of the property to be configured.</param>
     /// <param name="propertyName">The name of the property to be configured.</param>
     /// <returns>An object that can be used to configure the property.</returns>
-    public virtual PropertyBuilder IndexerProperty(Type propertyType, string propertyName)
-        => new(
+    public virtual PropertyBuilder IndexerProperty(
+        [DynamicallyAccessedMembers(IProperty.DynamicallyAccessedMemberTypes)] Type propertyType,
+        string propertyName)
+    {
+        Check.NotNull(propertyType, nameof(propertyType));
+
+        return new(
             DependentEntityType.Builder.IndexerProperty(
-                Check.NotNull(propertyType, nameof(propertyType)),
+                propertyType,
                 Check.NotEmpty(propertyName, nameof(propertyName)), ConfigurationSource.Explicit)!.Metadata);
+    }
 
     /// <summary>
     ///     Returns an object that can be used to configure an existing navigation property
@@ -374,127 +329,6 @@
             Check.NotEmpty(navigationName, nameof(navigationName)));
 
     /// <summary>
-=======
-
-    /// <summary>
-    ///     Returns an object that can be used to configure a property of the entity type.
-    ///     If no property with the given name exists, then a new property will be added.
-    /// </summary>
-    /// <remarks>
-    ///     Indexer properties are stored in the entity using
-    ///     <see href="https://docs.microsoft.com/dotnet/csharp/programming-guide/indexers/">an indexer</see>
-    ///     supplying the provided property name.
-    /// </remarks>
-    /// <param name="propertyType">The type of the property to be configured.</param>
-    /// <param name="propertyName">The name of the property to be configured.</param>
-    /// <returns>An object that can be used to configure the property.</returns>
-    public virtual PropertyBuilder IndexerProperty(
-        [DynamicallyAccessedMembers(IProperty.DynamicallyAccessedMemberTypes)] Type propertyType,
-        string propertyName)
-    {
-        Check.NotNull(propertyType, nameof(propertyType));
-
-        return new(
-            DependentEntityType.Builder.IndexerProperty(
-                propertyType,
-                Check.NotEmpty(propertyName, nameof(propertyName)), ConfigurationSource.Explicit)!.Metadata);
-    }
-
-    /// <summary>
-    ///     Returns an object that can be used to configure an existing navigation property
-    ///     from the owned type to its owner. It is an error for the navigation property
-    ///     not to exist.
-    /// </summary>
-    /// <param name="navigationName">The name of the navigation property to be configured.</param>
-    /// <returns>An object that can be used to configure the navigation property.</returns>
-    public virtual NavigationBuilder Navigation(string navigationName)
-        => new(
-            DependentEntityType.Builder.Navigation(
-                Check.NotEmpty(navigationName, nameof(navigationName))));
-
-    /// <summary>
-    ///     Excludes the given property from the entity type. This method is typically used to remove properties
-    ///     or navigations from the owned entity type that were added by convention.
-    /// </summary>
-    /// <param name="propertyName">The name of the property to be removed from the entity type.</param>
-    public virtual OwnedNavigationBuilder Ignore(string propertyName)
-    {
-        Check.NotEmpty(propertyName, nameof(propertyName));
-
-        DependentEntityType.Builder.Ignore(propertyName, ConfigurationSource.Explicit);
-
-        return this;
-    }
-
-    /// <summary>
-    ///     Configures an index on the specified properties. If there is an existing index on the given
-    ///     set of properties, then the existing index will be returned for configuration.
-    /// </summary>
-    /// <param name="propertyNames">The names of the properties that make up the index.</param>
-    /// <returns>An object that can be used to configure the index.</returns>
-    public virtual IndexBuilder HasIndex(params string[] propertyNames)
-        => new(
-            DependentEntityType.Builder.HasIndex(
-                Check.NotEmpty(propertyNames, nameof(propertyNames)), ConfigurationSource.Explicit)!.Metadata);
-
-    /// <summary>
-    ///     Configures the relationship to the owner.
-    /// </summary>
-    /// <remarks>
-    ///     Note that calling this method with no parameters will explicitly configure this side
-    ///     of the relationship to use no navigation property, even if such a property exists on the
-    ///     entity type. If the navigation property is to be used, then it must be specified.
-    /// </remarks>
-    /// <param name="ownerReference">
-    ///     The name of the reference navigation property pointing to the owner.
-    ///     If null or not specified, there is no navigation property pointing to the owner.
-    /// </param>
-    /// <returns>An object that can be used to configure the relationship.</returns>
-    public virtual OwnershipBuilder WithOwner(
-        string? ownerReference = null)
-    {
-        Check.NullButNotEmpty(ownerReference, nameof(ownerReference));
-
-        return new OwnershipBuilder(
-            PrincipalEntityType,
-            DependentEntityType,
-            Builder.HasNavigation(
-                ownerReference,
-                pointsToPrincipal: true,
-                ConfigurationSource.Explicit)!.Metadata);
-    }
-
-    /// <summary>
-    ///     Configures a relationship where the target entity is owned by (or part of) this entity.
-    ///     The target entity key value is always propagated from the entity it belongs to.
-    /// </summary>
-    /// <remarks>
-    ///     <para>
-    ///         The target entity type for each ownership relationship is treated as a different entity type
-    ///         even if the navigation is of the same type. Configuration of the target entity type
-    ///         isn't applied to the target entity type of other ownership relationships.
-    ///     </para>
-    ///     <para>
-    ///         Most operations on an owned entity require accessing it through the owner entity using the corresponding navigation.
-    ///     </para>
-    ///     <para>
-    ///         After calling this method, you should chain a call to
-    ///         <see cref="WithOwner" /> to fully configure the relationship.
-    ///     </para>
-    /// </remarks>
-    /// <param name="ownedTypeName">The name of the entity type that this relationship targets.</param>
-    /// <param name="navigationName">
-    ///     The name of the reference navigation property on this entity type that represents the relationship.
-    /// </param>
-    /// <returns>An object that can be used to configure the relationship.</returns>
-    public virtual OwnedNavigationBuilder OwnsOne(
-        string ownedTypeName,
-        string navigationName)
-        => OwnsOneBuilder(
-            new TypeIdentity(Check.NotEmpty(ownedTypeName, nameof(ownedTypeName))),
-            Check.NotEmpty(navigationName, nameof(navigationName)));
-
-    /// <summary>
     ///     Configures a relationship where the target entity is owned by (or part of) this entity.
     ///     The target entity key value is always propagated from the entity it belongs to.
     /// </summary>
@@ -605,7 +439,6 @@
     }
 
     /// <summary>
->>>>>>> 5d0d937a
     ///     Configures a relationship where the target entity is owned by (or part of) this entity.
     ///     The target entity key value is always propagated from the entity it belongs to.
     /// </summary>
@@ -628,96 +461,22 @@
     /// <param name="navigationName">
     ///     The name of the reference navigation property on this entity type that represents the relationship.
     /// </param>
-<<<<<<< HEAD
-    /// <returns>An object that can be used to configure the relationship.</returns>
-    public virtual OwnedNavigationBuilder OwnsOne(
-        string ownedTypeName,
-        Type ownedType,
-        string navigationName)
-        => OwnsOneBuilder(
-            new TypeIdentity(Check.NotEmpty(ownedTypeName, nameof(ownedTypeName)), Check.NotNull(ownedType, nameof(ownedType))),
-            Check.NotEmpty(navigationName, nameof(navigationName)));
-
-    /// <summary>
-    ///     Configures a relationship where the target entity is owned by (or part of) this entity.
-    ///     The target entity key value is always propagated from the entity it belongs to.
-    /// </summary>
-    /// <remarks>
-    ///     <para>
-    ///         The target entity type for each ownership relationship is treated as a different entity type
-    ///         even if the navigation is of the same type. Configuration of the target entity type
-    ///         isn't applied to the target entity type of other ownership relationships.
-    ///     </para>
-    ///     <para>
-    ///         Most operations on an owned entity require accessing it through the owner entity using the corresponding navigation.
-    ///     </para>
-    ///     <para>
-    ///         After calling this method, you should chain a call to
-    ///         <see cref="WithOwner" /> to fully configure the relationship.
-    ///     </para>
-    /// </remarks>
-    /// <param name="ownedType">The entity type that this relationship targets.</param>
-    /// <param name="navigationName">
-    ///     The name of the reference navigation property on this entity type that represents the relationship.
-    /// </param>
-    /// <returns>An object that can be used to configure the relationship.</returns>
-    public virtual OwnedNavigationBuilder OwnsOne(
-        Type ownedType,
-        string navigationName)
-        => OwnsOneBuilder(
-            new TypeIdentity(Check.NotNull(ownedType, nameof(ownedType)), DependentEntityType.Model),
-            Check.NotEmpty(navigationName, nameof(navigationName)));
-
-    /// <summary>
-    ///     Configures a relationship where the target entity is owned by (or part of) this entity.
-    ///     The target entity key value is always propagated from the entity it belongs to.
-    /// </summary>
-    /// <remarks>
-    ///     <para>
-    ///         The target entity type for each ownership relationship is treated as a different entity type
-    ///         even if the navigation is of the same type. Configuration of the target entity type
-    ///         isn't applied to the target entity type of other ownership relationships.
-    ///     </para>
-    ///     <para>
-    ///         Most operations on an owned entity require accessing it through the owner entity using the corresponding navigation.
-    ///     </para>
-    ///     <para>
-    ///         After calling this method, you should chain a call to
-    ///         <see cref="WithOwner" /> to fully configure the relationship.
-    ///     </para>
-    /// </remarks>
-    /// <param name="ownedTypeName">The name of the entity type that this relationship targets.</param>
-    /// <param name="navigationName">
-    ///     The name of the reference navigation property on this entity type that represents the relationship.
-    /// </param>
-=======
->>>>>>> 5d0d937a
     /// <param name="buildAction">An action that performs configuration of the relationship.</param>
     /// <returns>An object that can be used to configure the entity type.</returns>
     public virtual OwnedNavigationBuilder OwnsOne(
         string ownedTypeName,
-<<<<<<< HEAD
-=======
         [DynamicallyAccessedMembers(IEntityType.DynamicallyAccessedMemberTypes)] Type ownedType,
->>>>>>> 5d0d937a
         string navigationName,
         Action<OwnedNavigationBuilder> buildAction)
     {
         Check.NotEmpty(ownedTypeName, nameof(ownedTypeName));
-<<<<<<< HEAD
-=======
         Check.NotNull(ownedType, nameof(ownedType));
->>>>>>> 5d0d937a
         Check.NotEmpty(navigationName, nameof(navigationName));
         Check.NotNull(buildAction, nameof(buildAction));
 
         using (DependentEntityType.Model.DelayConventions())
         {
-<<<<<<< HEAD
-            buildAction(OwnsOneBuilder(new TypeIdentity(ownedTypeName), navigationName));
-=======
             buildAction(OwnsOneBuilder(new TypeIdentity(ownedTypeName, ownedType), navigationName));
->>>>>>> 5d0d937a
             return this;
         }
     }
@@ -740,99 +499,28 @@
     ///         <see cref="WithOwner" /> to fully configure the relationship.
     ///     </para>
     /// </remarks>
-<<<<<<< HEAD
-    /// <param name="ownedTypeName">The name of the entity type that this relationship targets.</param>
-    /// <param name="ownedType">The CLR type of the entity type that this relationship targets.</param>
-=======
     /// <param name="ownedType">The entity type that this relationship targets.</param>
->>>>>>> 5d0d937a
     /// <param name="navigationName">
     ///     The name of the reference navigation property on this entity type that represents the relationship.
     /// </param>
     /// <param name="buildAction">An action that performs configuration of the relationship.</param>
     /// <returns>An object that can be used to configure the entity type.</returns>
     public virtual OwnedNavigationBuilder OwnsOne(
-<<<<<<< HEAD
-        string ownedTypeName,
-        Type ownedType,
-        string navigationName,
-        Action<OwnedNavigationBuilder> buildAction)
-    {
-        Check.NotEmpty(ownedTypeName, nameof(ownedTypeName));
-=======
         [DynamicallyAccessedMembers(IEntityType.DynamicallyAccessedMemberTypes)] Type ownedType,
         string navigationName,
         Action<OwnedNavigationBuilder> buildAction)
     {
->>>>>>> 5d0d937a
         Check.NotNull(ownedType, nameof(ownedType));
         Check.NotEmpty(navigationName, nameof(navigationName));
         Check.NotNull(buildAction, nameof(buildAction));
 
         using (DependentEntityType.Model.DelayConventions())
         {
-<<<<<<< HEAD
-            buildAction(OwnsOneBuilder(new TypeIdentity(ownedTypeName, ownedType), navigationName));
-=======
-            buildAction(OwnsOneBuilder(new TypeIdentity(ownedType, DependentEntityType.Model), navigationName));
->>>>>>> 5d0d937a
-            return this;
-        }
-    }
-
-<<<<<<< HEAD
-    /// <summary>
-    ///     Configures a relationship where the target entity is owned by (or part of) this entity.
-    ///     The target entity key value is always propagated from the entity it belongs to.
-    /// </summary>
-    /// <remarks>
-    ///     <para>
-    ///         The target entity type for each ownership relationship is treated as a different entity type
-    ///         even if the navigation is of the same type. Configuration of the target entity type
-    ///         isn't applied to the target entity type of other ownership relationships.
-    ///     </para>
-    ///     <para>
-    ///         Most operations on an owned entity require accessing it through the owner entity using the corresponding navigation.
-    ///     </para>
-    ///     <para>
-    ///         After calling this method, you should chain a call to
-    ///         <see cref="WithOwner" /> to fully configure the relationship.
-    ///     </para>
-    /// </remarks>
-    /// <param name="ownedType">The entity type that this relationship targets.</param>
-    /// <param name="navigationName">
-    ///     The name of the reference navigation property on this entity type that represents the relationship.
-    /// </param>
-    /// <param name="buildAction">An action that performs configuration of the relationship.</param>
-    /// <returns>An object that can be used to configure the entity type.</returns>
-    public virtual OwnedNavigationBuilder OwnsOne(
-        Type ownedType,
-        string navigationName,
-        Action<OwnedNavigationBuilder> buildAction)
-    {
-        Check.NotNull(ownedType, nameof(ownedType));
-        Check.NotEmpty(navigationName, nameof(navigationName));
-        Check.NotNull(buildAction, nameof(buildAction));
-
-        using (DependentEntityType.Model.DelayConventions())
-        {
             buildAction(OwnsOneBuilder(new TypeIdentity(ownedType, DependentEntityType.Model), navigationName));
             return this;
-=======
-    private OwnedNavigationBuilder OwnsOneBuilder(in TypeIdentity ownedType, string navigationName)
-    {
-        IMutableForeignKey foreignKey;
-        using (var batch = DependentEntityType.Model.DelayConventions())
-        {
-            var navigationMember = MemberIdentity.Create(navigationName);
-            var relationship = DependentEntityType.Builder.HasOwnership(ownedType, navigationMember, ConfigurationSource.Explicit)!;
-            relationship.IsUnique(true, ConfigurationSource.Explicit);
-            foreignKey = (IMutableForeignKey)batch.Run(relationship.Metadata)!;
->>>>>>> 5d0d937a
-        }
-    }
-
-<<<<<<< HEAD
+        }
+    }
+
     private OwnedNavigationBuilder OwnsOneBuilder(in TypeIdentity ownedType, string navigationName)
     {
         IMutableForeignKey foreignKey;
@@ -875,38 +563,6 @@
         => OwnsManyBuilder(
             new TypeIdentity(Check.NotEmpty(ownedTypeName, nameof(ownedTypeName))),
             Check.NotEmpty(navigationName, nameof(navigationName)));
-=======
-        return new OwnedNavigationBuilder(foreignKey);
-    }
-
-    /// <summary>
-    ///     Configures a relationship where the target entity is owned by (or part of) this entity.
-    /// </summary>
-    /// <remarks>
-    ///     <para>
-    ///         The target entity type for each ownership relationship is treated as a different entity type
-    ///         even if the navigation is of the same type. Configuration of the target entity type
-    ///         isn't applied to the target entity type of other ownership relationships.
-    ///     </para>
-    ///     <para>
-    ///         Most operations on an owned entity require accessing it through the owner entity using the corresponding navigation.
-    ///     </para>
-    ///     <para>
-    ///         After calling this method, you should chain a call to
-    ///         <see cref="WithOwner" /> to fully configure the relationship.
-    ///     </para>
-    /// </remarks>
-    /// <param name="ownedTypeName">The name of the entity type that this relationship targets.</param>
-    /// <param name="navigationName">
-    ///     The name of the reference navigation property on this entity type that represents the relationship.
-    /// </param>
-    /// <returns>An object that can be used to configure the owned type and the relationship.</returns>
-    public virtual OwnedNavigationBuilder OwnsMany(
-        string ownedTypeName,
-        string navigationName)
-        => OwnsManyBuilder(
-            new TypeIdentity(Check.NotEmpty(ownedTypeName, nameof(ownedTypeName))),
-            Check.NotEmpty(navigationName, nameof(navigationName)));
 
     /// <summary>
     ///     Configures a relationship where the target entity is owned by (or part of) this entity.
@@ -942,73 +598,30 @@
             new TypeIdentity(Check.NotEmpty(ownedTypeName, nameof(ownedTypeName)), ownedType),
             Check.NotEmpty(navigationName, nameof(navigationName)));
     }
->>>>>>> 5d0d937a
-
-    /// <summary>
-    ///     Configures a relationship where the target entity is owned by (or part of) this entity.
-    /// </summary>
-    /// <remarks>
-    ///     <para>
-    ///         The target entity type for each ownership relationship is treated as a different entity type
-    ///         even if the navigation is of the same type. Configuration of the target entity type
-    ///         isn't applied to the target entity type of other ownership relationships.
-    ///     </para>
-    ///     <para>
-    ///         Most operations on an owned entity require accessing it through the owner entity using the corresponding navigation.
-    ///     </para>
-    ///     <para>
-    ///         After calling this method, you should chain a call to
-    ///         <see cref="WithOwner" /> to fully configure the relationship.
-    ///     </para>
-    /// </remarks>
-<<<<<<< HEAD
-    /// <param name="ownedTypeName">The name of the entity type that this relationship targets.</param>
-    /// <param name="ownedType">The CLR type of the entity type that this relationship targets.</param>
-=======
+
+    /// <summary>
+    ///     Configures a relationship where the target entity is owned by (or part of) this entity.
+    /// </summary>
+    /// <remarks>
+    ///     <para>
+    ///         The target entity type for each ownership relationship is treated as a different entity type
+    ///         even if the navigation is of the same type. Configuration of the target entity type
+    ///         isn't applied to the target entity type of other ownership relationships.
+    ///     </para>
+    ///     <para>
+    ///         Most operations on an owned entity require accessing it through the owner entity using the corresponding navigation.
+    ///     </para>
+    ///     <para>
+    ///         After calling this method, you should chain a call to
+    ///         <see cref="WithOwner" /> to fully configure the relationship.
+    ///     </para>
+    /// </remarks>
     /// <param name="ownedType">The entity type that this relationship targets.</param>
->>>>>>> 5d0d937a
     /// <param name="navigationName">
     ///     The name of the reference navigation property on this entity type that represents the relationship.
     /// </param>
     /// <returns>An object that can be used to configure the owned type and the relationship.</returns>
     public virtual OwnedNavigationBuilder OwnsMany(
-<<<<<<< HEAD
-        string ownedTypeName,
-        Type ownedType,
-        string navigationName)
-        => OwnsManyBuilder(
-            new TypeIdentity(Check.NotEmpty(ownedTypeName, nameof(ownedTypeName)), Check.NotNull(ownedType, nameof(ownedType))),
-            Check.NotEmpty(navigationName, nameof(navigationName)));
-
-    /// <summary>
-    ///     Configures a relationship where the target entity is owned by (or part of) this entity.
-    /// </summary>
-    /// <remarks>
-    ///     <para>
-    ///         The target entity type for each ownership relationship is treated as a different entity type
-    ///         even if the navigation is of the same type. Configuration of the target entity type
-    ///         isn't applied to the target entity type of other ownership relationships.
-    ///     </para>
-    ///     <para>
-    ///         Most operations on an owned entity require accessing it through the owner entity using the corresponding navigation.
-    ///     </para>
-    ///     <para>
-    ///         After calling this method, you should chain a call to
-    ///         <see cref="WithOwner" /> to fully configure the relationship.
-    ///     </para>
-    /// </remarks>
-    /// <param name="ownedType">The entity type that this relationship targets.</param>
-    /// <param name="navigationName">
-    ///     The name of the reference navigation property on this entity type that represents the relationship.
-    /// </param>
-    /// <returns>An object that can be used to configure the owned type and the relationship.</returns>
-    public virtual OwnedNavigationBuilder OwnsMany(
-        Type ownedType,
-        string navigationName)
-        => OwnsManyBuilder(
-            new TypeIdentity(Check.NotNull(ownedType, nameof(ownedType)), DependentEntityType.Model),
-            Check.NotEmpty(navigationName, nameof(navigationName)));
-=======
         [DynamicallyAccessedMembers(IEntityType.DynamicallyAccessedMemberTypes)] Type ownedType,
         string navigationName)
     {
@@ -1018,7 +631,6 @@
             new TypeIdentity(ownedType, DependentEntityType.Model),
             Check.NotEmpty(navigationName, nameof(navigationName)));
     }
->>>>>>> 5d0d937a
 
     /// <summary>
     ///     Configures a relationship where the target entity is owned by (or part of) this entity.
@@ -1085,11 +697,7 @@
     /// <returns>An object that can be used to configure the entity type.</returns>
     public virtual OwnedNavigationBuilder OwnsMany(
         string ownedTypeName,
-<<<<<<< HEAD
-        Type ownedType,
-=======
         [DynamicallyAccessedMembers(IEntityType.DynamicallyAccessedMemberTypes)] Type ownedType,
->>>>>>> 5d0d937a
         string navigationName,
         Action<OwnedNavigationBuilder> buildAction)
     {
@@ -1129,11 +737,7 @@
     /// <param name="buildAction">An action that performs configuration of the owned type and the relationship.</param>
     /// <returns>An object that can be used to configure the entity type.</returns>
     public virtual OwnedNavigationBuilder OwnsMany(
-<<<<<<< HEAD
-        Type ownedType,
-=======
         [DynamicallyAccessedMembers(IEntityType.DynamicallyAccessedMemberTypes)] Type ownedType,
->>>>>>> 5d0d937a
         string navigationName,
         Action<OwnedNavigationBuilder> buildAction)
     {
@@ -1227,10 +831,7 @@
     ///     The name of the reference navigation property on this entity type that represents the relationship.
     /// </param>
     /// <returns>An object that can be used to configure the relationship.</returns>
-<<<<<<< HEAD
-=======
     [RequiresUnreferencedCode("Use an overload that accepts a type")]
->>>>>>> 5d0d937a
     public virtual ReferenceNavigationBuilder HasOne(string navigationName)
     {
         Check.NotEmpty(navigationName, nameof(navigationName));
@@ -1266,11 +867,7 @@
     /// </param>
     /// <returns>An object that can be used to configure the relationship.</returns>
     public virtual ReferenceNavigationBuilder HasOne(
-<<<<<<< HEAD
-        Type relatedType,
-=======
         [DynamicallyAccessedMembers(IEntityType.DynamicallyAccessedMemberTypes)] Type relatedType,
->>>>>>> 5d0d937a
         string? navigationName = null)
     {
         Check.NotNull(relatedType, nameof(relatedType));
@@ -1299,19 +896,11 @@
         EntityType? relatedEntityType = null;
         var model = DependentEntityType.Model;
         if (navigationName != null)
-<<<<<<< HEAD
         {
             relatedEntityType = model.FindEntityType(relatedTypeName, navigationName, DependentEntityType);
         }
         else if (DependentEntityType.Name == relatedTypeName)
         {
-=======
-        {
-            relatedEntityType = model.FindEntityType(relatedTypeName, navigationName, DependentEntityType);
-        }
-        else if (DependentEntityType.Name == relatedTypeName)
-        {
->>>>>>> 5d0d937a
             return DependentEntityType;
         }
 
@@ -1336,13 +925,9 @@
     ///     doing so can result in application failures when updating to a new Entity Framework Core release.
     /// </summary>
     [EntityFrameworkInternal]
-<<<<<<< HEAD
-    protected virtual EntityType FindRelatedEntityType(Type relatedType, string? navigationName)
-=======
     protected virtual EntityType FindRelatedEntityType(
         [DynamicallyAccessedMembers(IEntityType.DynamicallyAccessedMemberTypes)] Type relatedType,
         string? navigationName)
->>>>>>> 5d0d937a
     {
         var relatedEntityType = (EntityType?)DependentEntityType.FindInOwnershipPath(relatedType);
         if (relatedEntityType != null)
@@ -1405,7 +990,6 @@
 
         return this;
     }
-<<<<<<< HEAD
 
     /// <summary>
     ///     Adds seed data to this entity type. It is used to generate data motion migrations.
@@ -1423,25 +1007,6 @@
         return new DataBuilder();
     }
 
-=======
-
-    /// <summary>
-    ///     Adds seed data to this entity type. It is used to generate data motion migrations.
-    /// </summary>
-    /// <param name="data">
-    ///     An array of seed data represented by anonymous types.
-    /// </param>
-    /// <returns>An object that can be used to configure the model data.</returns>
-    public virtual DataBuilder HasData(params object[] data)
-    {
-        Check.NotNull(data, nameof(data));
-
-        DependentEntityType.Builder.HasData(data, ConfigurationSource.Explicit);
-
-        return new DataBuilder();
-    }
-
->>>>>>> 5d0d937a
     /// <summary>
     ///     Adds seed data to this entity type. It is used to generate data motion migrations.
     /// </summary>
