// Licensed to the .NET Foundation under one or more agreements.
// The .NET Foundation licenses this file to you under the MIT license.

<<<<<<< HEAD
=======
using System.Diagnostics.CodeAnalysis;
>>>>>>> 5d0d937a
using Microsoft.EntityFrameworkCore.Internal;

namespace Microsoft.EntityFrameworkCore.Infrastructure.Internal;

/// <summary>
///     This is an internal API that supports the Entity Framework Core infrastructure and not subject to
///     the same compatibility standards as public APIs. It may be changed or removed without notice in
///     any release. You should only use it directly in your code with extreme caution and knowing that
///     doing so can result in application failures when updating to a new Entity Framework Core release.
/// </summary>
public class InternalServiceCollectionMap : IInternalServiceCollectionMap
{
    private readonly IDictionary<Type, IList<int>> _serviceMap = new Dictionary<Type, IList<int>>();

    /// <summary>
    ///     This is an internal API that supports the Entity Framework Core infrastructure and not subject to
    ///     the same compatibility standards as public APIs. It may be changed or removed without notice in
    ///     any release. You should only use it directly in your code with extreme caution and knowing that
    ///     doing so can result in application failures when updating to a new Entity Framework Core release.
    /// </summary>
    public InternalServiceCollectionMap(IServiceCollection serviceCollection)
    {
        ServiceCollection = serviceCollection;

        var index = 0;
        foreach (var descriptor in serviceCollection)
        {
            // ReSharper disable once VirtualMemberCallInConstructor
            GetOrCreateDescriptorIndexes(descriptor.ServiceType).Add(index++);
        }
    }

    /// <summary>
    ///     This is an internal API that supports the Entity Framework Core infrastructure and not subject to
    ///     the same compatibility standards as public APIs. It may be changed or removed without notice in
    ///     any release. You should only use it directly in your code with extreme caution and knowing that
    ///     doing so can result in application failures when updating to a new Entity Framework Core release.
    /// </summary>
    public virtual IServiceCollection ServiceCollection { get; }

    /// <summary>
    ///     This is an internal API that supports the Entity Framework Core infrastructure and not subject to
    ///     the same compatibility standards as public APIs. It may be changed or removed without notice in
    ///     any release. You should only use it directly in your code with extreme caution and knowing that
    ///     doing so can result in application failures when updating to a new Entity Framework Core release.
    /// </summary>
    public virtual IList<int> GetOrCreateDescriptorIndexes(Type serviceType)
    {
        if (!_serviceMap.TryGetValue(serviceType, out var indexes))
        {
            indexes = new List<int>();
            _serviceMap[serviceType] = indexes;
        }

        return indexes;
    }

    /// <summary>
    ///     This is an internal API that supports the Entity Framework Core infrastructure and not subject to
    ///     the same compatibility standards as public APIs. It may be changed or removed without notice in
    ///     any release. You should only use it directly in your code with extreme caution and knowing that
    ///     doing so can result in application failures when updating to a new Entity Framework Core release.
    /// </summary>
    public virtual void AddNewDescriptor(IList<int> indexes, ServiceDescriptor newDescriptor)
    {
        indexes.Add(ServiceCollection.Count);
        ServiceCollection.Add(newDescriptor);
    }

    /// <summary>
    ///     This is an internal API that supports the Entity Framework Core infrastructure and not subject to
    ///     the same compatibility standards as public APIs. It may be changed or removed without notice in
    ///     any release. You should only use it directly in your code with extreme caution and knowing that
    ///     doing so can result in application failures when updating to a new Entity Framework Core release.
    /// </summary>
<<<<<<< HEAD
    public virtual IInternalServiceCollectionMap AddDependencySingleton<TDependencies>()
=======
    public virtual IInternalServiceCollectionMap AddDependencySingleton<
        [DynamicallyAccessedMembers(DynamicallyAccessedMemberTypes.PublicConstructors)] TDependencies>()
>>>>>>> 5d0d937a
        => AddDependency(typeof(TDependencies), ServiceLifetime.Singleton);

    /// <summary>
    ///     This is an internal API that supports the Entity Framework Core infrastructure and not subject to
    ///     the same compatibility standards as public APIs. It may be changed or removed without notice in
    ///     any release. You should only use it directly in your code with extreme caution and knowing that
    ///     doing so can result in application failures when updating to a new Entity Framework Core release.
    /// </summary>
<<<<<<< HEAD
    public virtual IInternalServiceCollectionMap AddDependencyScoped<TDependencies>()
=======
    public virtual IInternalServiceCollectionMap
        AddDependencyScoped<[DynamicallyAccessedMembers(DynamicallyAccessedMemberTypes.PublicConstructors)] TDependencies>()
>>>>>>> 5d0d937a
        => AddDependency(typeof(TDependencies), ServiceLifetime.Scoped);

    /// <summary>
    ///     This is an internal API that supports the Entity Framework Core infrastructure and not subject to
    ///     the same compatibility standards as public APIs. It may be changed or removed without notice in
    ///     any release. You should only use it directly in your code with extreme caution and knowing that
    ///     doing so can result in application failures when updating to a new Entity Framework Core release.
    /// </summary>
<<<<<<< HEAD
    public virtual IInternalServiceCollectionMap AddDependency(Type serviceType, ServiceLifetime lifetime)
=======
    public virtual IInternalServiceCollectionMap AddDependency(
        [DynamicallyAccessedMembers(DynamicallyAccessedMemberTypes.PublicConstructors)] Type serviceType,
        ServiceLifetime lifetime)
>>>>>>> 5d0d937a
    {
        var indexes = GetOrCreateDescriptorIndexes(serviceType);
        if (!indexes.Any())
        {
            AddNewDescriptor(indexes, new ServiceDescriptor(serviceType, serviceType, lifetime));
        }
        else if (indexes.Count > 1
                 || ServiceCollection[indexes[0]].ImplementationType != serviceType)
        {
            throw new InvalidOperationException(CoreStrings.BadDependencyRegistration(serviceType.Name));
        }

        return this;
    }

    /// <summary>
    ///     This is an internal API that supports the Entity Framework Core infrastructure and not subject to
    ///     the same compatibility standards as public APIs. It may be changed or removed without notice in
    ///     any release. You should only use it directly in your code with extreme caution and knowing that
    ///     doing so can result in application failures when updating to a new Entity Framework Core release.
    /// </summary>
    /// <remarks>
    ///     <para>
    ///         Re-writes the registration for the given service such that if the implementation type
    ///         implements <see cref="IPatchServiceInjectionSite" />, then
    ///         <see cref="IPatchServiceInjectionSite.InjectServices" /> will be called while resolving
    ///         the service allowing additional services to be injected without breaking the existing
    ///         constructor.
    ///     </para>
    ///     <para>
    ///         This mechanism should only be used to allow new services to be injected in a patch or
    ///         point release without making binary breaking changes.
    ///     </para>
    /// </remarks>
    /// <typeparam name="TService">The service contract.</typeparam>
    /// <returns>The map, such that further calls can be chained.</returns>
    public virtual InternalServiceCollectionMap DoPatchInjection<TService>()
        where TService : class
    {
        if (_serviceMap.TryGetValue(typeof(TService), out var indexes))
        {
            foreach (var index in indexes)
            {
                var descriptor = ServiceCollection[index];
                var lifetime = descriptor.Lifetime;
                var implementationType = descriptor.ImplementationType;

                if (implementationType != null)
                {
                    var implementationIndexes = GetOrCreateDescriptorIndexes(implementationType);
                    if (!implementationIndexes.Any())
                    {
                        AddNewDescriptor(
                            implementationIndexes,
                            new ServiceDescriptor(implementationType, implementationType, lifetime));
                    }

                    var injectedDescriptor = new ServiceDescriptor(
                        typeof(TService),
                        p => InjectServices(p, implementationType),
                        lifetime);

                    ServiceCollection[index] = injectedDescriptor;
                }
                else if (descriptor.ImplementationFactory != null)
                {
                    var injectedDescriptor = new ServiceDescriptor(
                        typeof(TService),
                        p => InjectServices(p, descriptor.ImplementationFactory),
                        lifetime);

                    ServiceCollection[index] = injectedDescriptor;
                }
                else
                {
                    var injectedDescriptor = new ServiceDescriptor(
                        typeof(TService),
                        // TODO: What should we do here? Can annotate InjectServices to accept null, but then it has to return it too...
                        p => InjectServices(p, descriptor.ImplementationInstance!),
                        lifetime);

                    ServiceCollection[index] = injectedDescriptor;
                }
            }
        }

        return this;
    }

    private static object InjectServices(IServiceProvider serviceProvider, Type concreteType)
    {
        var service = serviceProvider.GetRequiredService(concreteType);

        (service as IPatchServiceInjectionSite)?.InjectServices(serviceProvider);

        return service;
    }

    private static object InjectServices(IServiceProvider serviceProvider, object service)
    {
        (service as IPatchServiceInjectionSite)?.InjectServices(serviceProvider);

        return service;
    }

    private static object InjectServices(IServiceProvider serviceProvider, Func<IServiceProvider, object> implementationFactory)
    {
        var service = implementationFactory(serviceProvider);

        (service as IPatchServiceInjectionSite)?.InjectServices(serviceProvider);

        return service;
    }
}<|MERGE_RESOLUTION|>--- conflicted
+++ resolved
@@ -1,10 +1,7 @@
 // Licensed to the .NET Foundation under one or more agreements.
 // The .NET Foundation licenses this file to you under the MIT license.
 
-<<<<<<< HEAD
-=======
 using System.Diagnostics.CodeAnalysis;
->>>>>>> 5d0d937a
 using Microsoft.EntityFrameworkCore.Internal;
 
 namespace Microsoft.EntityFrameworkCore.Infrastructure.Internal;
@@ -80,12 +77,8 @@
     ///     any release. You should only use it directly in your code with extreme caution and knowing that
     ///     doing so can result in application failures when updating to a new Entity Framework Core release.
     /// </summary>
-<<<<<<< HEAD
-    public virtual IInternalServiceCollectionMap AddDependencySingleton<TDependencies>()
-=======
     public virtual IInternalServiceCollectionMap AddDependencySingleton<
         [DynamicallyAccessedMembers(DynamicallyAccessedMemberTypes.PublicConstructors)] TDependencies>()
->>>>>>> 5d0d937a
         => AddDependency(typeof(TDependencies), ServiceLifetime.Singleton);
 
     /// <summary>
@@ -94,12 +87,8 @@
     ///     any release. You should only use it directly in your code with extreme caution and knowing that
     ///     doing so can result in application failures when updating to a new Entity Framework Core release.
     /// </summary>
-<<<<<<< HEAD
-    public virtual IInternalServiceCollectionMap AddDependencyScoped<TDependencies>()
-=======
     public virtual IInternalServiceCollectionMap
         AddDependencyScoped<[DynamicallyAccessedMembers(DynamicallyAccessedMemberTypes.PublicConstructors)] TDependencies>()
->>>>>>> 5d0d937a
         => AddDependency(typeof(TDependencies), ServiceLifetime.Scoped);
 
     /// <summary>
@@ -108,13 +97,9 @@
     ///     any release. You should only use it directly in your code with extreme caution and knowing that
     ///     doing so can result in application failures when updating to a new Entity Framework Core release.
     /// </summary>
-<<<<<<< HEAD
-    public virtual IInternalServiceCollectionMap AddDependency(Type serviceType, ServiceLifetime lifetime)
-=======
     public virtual IInternalServiceCollectionMap AddDependency(
         [DynamicallyAccessedMembers(DynamicallyAccessedMemberTypes.PublicConstructors)] Type serviceType,
         ServiceLifetime lifetime)
->>>>>>> 5d0d937a
     {
         var indexes = GetOrCreateDescriptorIndexes(serviceType);
         if (!indexes.Any())
