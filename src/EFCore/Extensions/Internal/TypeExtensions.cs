// Licensed to the .NET Foundation under one or more agreements.
// The .NET Foundation licenses this file to you under the MIT license.

<<<<<<< HEAD
=======
using System.Diagnostics.CodeAnalysis;
>>>>>>> 5d0d937a
using System.Text;

// ReSharper disable once CheckNamespace
namespace Microsoft.EntityFrameworkCore.Internal;

/// <summary>
///     This is an internal API that supports the Entity Framework Core infrastructure and not subject to
///     the same compatibility standards as public APIs. It may be changed or removed without notice in
///     any release. You should only use it directly in your code with extreme caution and knowing that
///     doing so can result in application failures when updating to a new Entity Framework Core release.
/// </summary>
public static class TypeExtensions
{
    /// <summary>
    ///     This is an internal API that supports the Entity Framework Core infrastructure and not subject to
    ///     the same compatibility standards as public APIs. It may be changed or removed without notice in
    ///     any release. You should only use it directly in your code with extreme caution and knowing that
    ///     doing so can result in application failures when updating to a new Entity Framework Core release.
    /// </summary>
<<<<<<< HEAD
    public static bool IsDefaultValue(this Type type, object? value)
=======
    public static bool IsDefaultValue(
        [DynamicallyAccessedMembers(DynamicallyAccessedMemberTypes.PublicParameterlessConstructor)] this Type type,
        object? value)
>>>>>>> 5d0d937a
        => (value?.Equals(type.GetDefaultValue()) != false);

    /// <summary>
    ///     This is an internal API that supports the Entity Framework Core infrastructure and not subject to
    ///     the same compatibility standards as public APIs. It may be changed or removed without notice in
    ///     any release. You should only use it directly in your code with extreme caution and knowing that
    ///     doing so can result in application failures when updating to a new Entity Framework Core release.
    /// </summary>
    public static FieldInfo? GetFieldInfo(this Type type, string fieldName)
        => type.GetRuntimeFields().FirstOrDefault(f => f.Name == fieldName && !f.IsStatic);

    /// <summary>
    ///     This is an internal API that supports the Entity Framework Core infrastructure and not subject to
    ///     the same compatibility standards as public APIs. It may be changed or removed without notice in
    ///     any release. You should only use it directly in your code with extreme caution and knowing that
    ///     doing so can result in application failures when updating to a new Entity Framework Core release.
    /// </summary>
    public static string GenerateParameterName(this Type type)
    {
        var sb = new StringBuilder();
        var removeLowerCase = sb.Append(type.Name.Where(char.IsUpper).ToArray()).ToString();

        return removeLowerCase.Length > 0 ? removeLowerCase.ToLowerInvariant() : type.Name.ToLowerInvariant()[..1];
    }

    /// <summary>
    ///     This is an internal API that supports the Entity Framework Core infrastructure and not subject to
    ///     the same compatibility standards as public APIs. It may be changed or removed without notice in
    ///     any release. You should only use it directly in your code with extreme caution and knowing that
    ///     doing so can result in application failures when updating to a new Entity Framework Core release.
    /// </summary>
<<<<<<< HEAD
    public static PropertyInfo? FindIndexerProperty(this Type type)
=======
    public static PropertyInfo? FindIndexerProperty(
        [DynamicallyAccessedMembers(DynamicallyAccessedMemberTypes.PublicProperties | DynamicallyAccessedMemberTypes.NonPublicProperties)]
        this Type type)
>>>>>>> 5d0d937a
    {
        var defaultPropertyAttribute = type.GetCustomAttributes<DefaultMemberAttribute>().FirstOrDefault();

        return defaultPropertyAttribute == null
            ? null
            : type.GetRuntimeProperties()
                .FirstOrDefault(
                    pi =>
                        pi.Name == defaultPropertyAttribute.MemberName
                        && pi.IsIndexerProperty()
                        && pi.SetMethod?.GetParameters() is ParameterInfo[] parameters
                        && parameters.Length == 2
                        && parameters[0].ParameterType == typeof(string));
    }
}<|MERGE_RESOLUTION|>--- conflicted
+++ resolved
@@ -1,10 +1,7 @@
 // Licensed to the .NET Foundation under one or more agreements.
 // The .NET Foundation licenses this file to you under the MIT license.
 
-<<<<<<< HEAD
-=======
 using System.Diagnostics.CodeAnalysis;
->>>>>>> 5d0d937a
 using System.Text;
 
 // ReSharper disable once CheckNamespace
@@ -24,13 +21,9 @@
     ///     any release. You should only use it directly in your code with extreme caution and knowing that
     ///     doing so can result in application failures when updating to a new Entity Framework Core release.
     /// </summary>
-<<<<<<< HEAD
-    public static bool IsDefaultValue(this Type type, object? value)
-=======
     public static bool IsDefaultValue(
         [DynamicallyAccessedMembers(DynamicallyAccessedMemberTypes.PublicParameterlessConstructor)] this Type type,
         object? value)
->>>>>>> 5d0d937a
         => (value?.Equals(type.GetDefaultValue()) != false);
 
     /// <summary>
@@ -62,13 +55,9 @@
     ///     any release. You should only use it directly in your code with extreme caution and knowing that
     ///     doing so can result in application failures when updating to a new Entity Framework Core release.
     /// </summary>
-<<<<<<< HEAD
-    public static PropertyInfo? FindIndexerProperty(this Type type)
-=======
     public static PropertyInfo? FindIndexerProperty(
         [DynamicallyAccessedMembers(DynamicallyAccessedMemberTypes.PublicProperties | DynamicallyAccessedMemberTypes.NonPublicProperties)]
         this Type type)
->>>>>>> 5d0d937a
     {
         var defaultPropertyAttribute = type.GetCustomAttributes<DefaultMemberAttribute>().FirstOrDefault();
 
