// Licensed to the .NET Foundation under one or more agreements.
// The .NET Foundation licenses this file to you under the MIT license.

using System.Collections;
using System.Diagnostics.CodeAnalysis;

namespace Microsoft.EntityFrameworkCore.ChangeTracking;

/// <summary>
///     Specifies custom value snapshotting and comparison for
///     CLR types that cannot be compared with <see cref="object.Equals(object, object)" />
///     and/or need a deep/structural copy when taking a snapshot. For example, arrays of primitive types
///     will require both if mutation is to be detected.
/// </summary>
/// <remarks>
///     <para>
///         Snapshotting is the process of creating a copy of the value into a snapshot so it can
///         later be compared to determine if it has changed. For some types, such as collections,
///         this needs to be a deep copy of the collection rather than just a shallow copy of the
///         reference.
///     </para>
///     <para>
///         See <see href="https://aka.ms/efcore-docs-value-comparers">EF Core value comparers</see> for more information and examples.
///     </para>
/// </remarks>
public abstract class ValueComparer : IEqualityComparer, IEqualityComparer<object>
{
    private static readonly MethodInfo DoubleEqualsMethodInfo
        = typeof(double).GetRuntimeMethod(nameof(double.Equals), new[] { typeof(double) })!;

    private static readonly MethodInfo FloatEqualsMethodInfo
        = typeof(float).GetRuntimeMethod(nameof(float.Equals), new[] { typeof(float) })!;

    internal static readonly MethodInfo ArrayCopyMethod
        = typeof(Array).GetRuntimeMethod(nameof(Array.Copy), new[] { typeof(Array), typeof(Array), typeof(int) })!;

    internal static readonly MethodInfo EqualityComparerHashCodeMethod
        = typeof(IEqualityComparer).GetRuntimeMethod(nameof(IEqualityComparer.GetHashCode), new[] { typeof(object) })!;

    internal static readonly MethodInfo EqualityComparerEqualsMethod
        = typeof(IEqualityComparer).GetRuntimeMethod(nameof(IEqualityComparer.Equals), new[] { typeof(object), typeof(object) })!;

    internal static readonly MethodInfo ObjectGetHashCodeMethod
        = typeof(object).GetRuntimeMethod(nameof(object.GetHashCode), Type.EmptyTypes)!;

    /// <summary>
    ///     Creates a new <see cref="ValueComparer" /> with the given comparison and
    ///     snapshotting expressions.
    /// </summary>
    /// <param name="equalsExpression">The comparison expression.</param>
    /// <param name="hashCodeExpression">The associated hash code generator.</param>
    /// <param name="snapshotExpression">The snapshot expression.</param>
    protected ValueComparer(
        LambdaExpression equalsExpression,
        LambdaExpression hashCodeExpression,
        LambdaExpression snapshotExpression)
    {
        Check.NotNull(equalsExpression, nameof(equalsExpression));
        Check.NotNull(hashCodeExpression, nameof(hashCodeExpression));
        Check.NotNull(snapshotExpression, nameof(snapshotExpression));

        EqualsExpression = equalsExpression;
        HashCodeExpression = hashCodeExpression;
        SnapshotExpression = snapshotExpression;
    }

    /// <summary>
    ///     The type.
    /// </summary>
    public abstract Type Type { get; }

<<<<<<< HEAD
    /// <summary>
    ///     Compares the two instances to determine if they are equal.
    /// </summary>
    /// <param name="left">The first instance.</param>
    /// <param name="right">The second instance.</param>
    /// <returns><see langword="true" /> if they are equal; <see langword="false" /> otherwise.</returns>
    public new abstract bool Equals(object? left, object? right);

    /// <summary>
    ///     Returns the hash code for the given instance.
    /// </summary>
    /// <param name="instance">The instance.</param>
    /// <returns>The hash code.</returns>
    public abstract int GetHashCode(object instance);

    /// <summary>
=======
    /// <summary>
    ///     Compares the two instances to determine if they are equal.
    /// </summary>
    /// <param name="left">The first instance.</param>
    /// <param name="right">The second instance.</param>
    /// <returns><see langword="true" /> if they are equal; <see langword="false" /> otherwise.</returns>
    public new abstract bool Equals(object? left, object? right);

    /// <summary>
    ///     Returns the hash code for the given instance.
    /// </summary>
    /// <param name="instance">The instance.</param>
    /// <returns>The hash code.</returns>
    public abstract int GetHashCode(object instance);

    /// <summary>
>>>>>>> 5d0d937a
    ///     Creates a snapshot of the given instance.
    /// </summary>
    /// <remarks>
    ///     Snapshotting is the process of creating a copy of the value into a snapshot so it can
    ///     later be compared to determine if it has changed. For some types, such as collections,
    ///     this needs to be a deep copy of the collection rather than just a shallow copy of the
    ///     reference.
    /// </remarks>
    /// <param name="instance">The instance.</param>
    /// <returns>The snapshot.</returns>
    [return: NotNullIfNotNull("instance")]
    public abstract object? Snapshot(object? instance);

    /// <summary>
    ///     The comparison expression.
    /// </summary>
    public virtual LambdaExpression EqualsExpression { get; }

    /// <summary>
    ///     The hash code expression.
    /// </summary>
    public virtual LambdaExpression HashCodeExpression { get; }

    /// <summary>
    ///     The snapshot expression.
    /// </summary>
    /// <remarks>
    ///     Snapshotting is the process of creating a copy of the value into a snapshot so it can
    ///     later be compared to determine if it has changed. For some types, such as collections,
    ///     this needs to be a deep copy of the collection rather than just a shallow copy of the
    ///     reference.
    /// </remarks>
    public virtual LambdaExpression SnapshotExpression { get; }

    /// <summary>
    ///     Takes <see cref="EqualsExpression" /> and replaces the two parameters with the given expressions,
    ///     returning the transformed body.
    /// </summary>
    /// <param name="leftExpression">The new left expression.</param>
    /// <param name="rightExpression">The new right expression.</param>
    /// <returns>The body of the lambda with left and right parameters replaced.</returns>
    public virtual Expression ExtractEqualsBody(
        Expression leftExpression,
        Expression rightExpression)
    {
        Check.NotNull(leftExpression, nameof(leftExpression));
        Check.NotNull(rightExpression, nameof(rightExpression));

        var original1 = EqualsExpression.Parameters[0];
        var original2 = EqualsExpression.Parameters[1];

        return new ReplacingExpressionVisitor(
                new Expression[] { original1, original2 }, new[] { leftExpression, rightExpression })
            .Visit(EqualsExpression.Body);
    }

    /// <summary>
    ///     Takes the <see cref="HashCodeExpression" /> and replaces the parameter with the given expression,
    ///     returning the transformed body.
    /// </summary>
    /// <param name="expression">The new expression.</param>
    /// <returns>The body of the lambda with the parameter replaced.</returns>
    public virtual Expression ExtractHashCodeBody(Expression expression)
    {
        Check.NotNull(expression, nameof(expression));

        return ReplacingExpressionVisitor.Replace(
            HashCodeExpression.Parameters[0],
            expression,
            HashCodeExpression.Body);
    }

    /// <summary>
    ///     Takes the <see cref="SnapshotExpression" /> and replaces the parameter with the given expression,
    ///     returning the transformed body.
    /// </summary>
    /// <param name="expression">The new expression.</param>
    /// <returns>The body of the lambda with the parameter replaced.</returns>
    public virtual Expression ExtractSnapshotBody(Expression expression)
    {
        Check.NotNull(expression, nameof(expression));

        return ReplacingExpressionVisitor.Replace(
            SnapshotExpression.Parameters[0],
            expression,
            SnapshotExpression.Body);
    }
<<<<<<< HEAD

    /// <summary>
    ///     Creates a default <see cref="ValueComparer{T}" /> for the given type.
    /// </summary>
    /// <param name="type">The type.</param>
    /// <param name="favorStructuralComparisons">
    ///     If <see langword="true" />, then EF will use <see cref="IStructuralEquatable" /> if the type
    ///     implements it. This is usually used when byte arrays act as keys.
    /// </param>
    /// <returns>The <see cref="ValueComparer{T}" />.</returns>
    public static ValueComparer CreateDefault(Type type, bool favorStructuralComparisons)
    {
        var nonNullableType = type.UnwrapNullableType();

        // The equality operator returns false for NaNs, but the Equals methods returns true
        if (nonNullableType == typeof(double))
        {
            return new DefaultDoubleValueComparer(favorStructuralComparisons);
        }

        if (nonNullableType == typeof(float))
        {
            return new DefaultFloatValueComparer(favorStructuralComparisons);
        }

        if (nonNullableType == typeof(DateTimeOffset))
        {
            return new DefaultDateTimeOffsetValueComparer(favorStructuralComparisons);
        }

        var comparerType = nonNullableType.IsInteger()
            || nonNullableType == typeof(decimal)
            || nonNullableType == typeof(bool)
            || nonNullableType == typeof(string)
            || nonNullableType == typeof(DateTime)
            || nonNullableType == typeof(Guid)
            || nonNullableType == typeof(TimeSpan)
                ? typeof(DefaultValueComparer<>)
                : typeof(ValueComparer<>);

        return (ValueComparer)Activator.CreateInstance(
            comparerType.MakeGenericType(type),
            new object[] { favorStructuralComparisons })!;
    }

    internal class DefaultValueComparer<T> : ValueComparer<T>
    {
        public DefaultValueComparer(bool favorStructuralComparisons)
            : base(favorStructuralComparisons)
        {
        }

        public DefaultValueComparer(Expression<Func<T?, T?, bool>> equalsExpression, bool favorStructuralComparisons)
            : base(
                equalsExpression,
                CreateDefaultHashCodeExpression(favorStructuralComparisons),
                CreateDefaultSnapshotExpression(favorStructuralComparisons))
        {
=======

    /// <summary>
    ///     Creates a default <see cref="ValueComparer{T}" /> for the given type.
    /// </summary>
    /// <param name="type">The type.</param>
    /// <param name="favorStructuralComparisons">
    ///     If <see langword="true" />, then EF will use <see cref="IStructuralEquatable" /> if the type
    ///     implements it. This is usually used when byte arrays act as keys.
    /// </param>
    /// <returns>The <see cref="ValueComparer{T}" />.</returns>
    public static ValueComparer CreateDefault(
        [DynamicallyAccessedMembers(DynamicallyAccessedMemberTypes.PublicMethods
            | DynamicallyAccessedMemberTypes.NonPublicMethods
            | DynamicallyAccessedMemberTypes.PublicProperties)]
        Type type,
        bool favorStructuralComparisons)
    {
        var nonNullableType = type.UnwrapNullableType();

        // The equality operator returns false for NaNs, but the Equals methods returns true
        if (nonNullableType == typeof(double))
        {
            return new DefaultDoubleValueComparer(favorStructuralComparisons);
        }

        if (nonNullableType == typeof(float))
        {
            return new DefaultFloatValueComparer(favorStructuralComparisons);
        }

        if (nonNullableType == typeof(DateTimeOffset))
        {
            return new DefaultDateTimeOffsetValueComparer(favorStructuralComparisons);
        }

        var comparerType = nonNullableType.IsInteger()
            || nonNullableType == typeof(decimal)
            || nonNullableType == typeof(bool)
            || nonNullableType == typeof(string)
            || nonNullableType == typeof(DateTime)
            || nonNullableType == typeof(Guid)
            || nonNullableType == typeof(TimeSpan)
                ? typeof(DefaultValueComparer<>)
                : typeof(ValueComparer<>);

        return CreateInstance();

        [UnconditionalSuppressMessage(
            "ReflectionAnalysis", "IL2055", Justification =
                "We only create ValueComparer or DefaultValueComparer whose generic type parameter requires Methods/Properties, "
                + "and our type argument is properly annotated for those.")]
        ValueComparer CreateInstance()
            => (ValueComparer)Activator.CreateInstance(
                comparerType.MakeGenericType(type),
                new object[] { favorStructuralComparisons })!;
    }

    // PublicMethods is required to preserve e.g. GetHashCode
    internal class DefaultValueComparer<[DynamicallyAccessedMembers(DynamicallyAccessedMemberTypes.PublicMethods)] T> : ValueComparer<T>
    {
        public DefaultValueComparer(bool favorStructuralComparisons)
            : base(favorStructuralComparisons)
        {
        }

        public DefaultValueComparer(Expression<Func<T?, T?, bool>> equalsExpression, bool favorStructuralComparisons)
            : base(
                equalsExpression,
                CreateDefaultHashCodeExpression(favorStructuralComparisons),
                CreateDefaultSnapshotExpression(favorStructuralComparisons))
        {
>>>>>>> 5d0d937a
        }

        public override Expression ExtractEqualsBody(Expression leftExpression, Expression rightExpression)
            => Expression.Equal(leftExpression, rightExpression);

        public override Expression ExtractSnapshotBody(Expression expression)
            => expression;

        public override object? Snapshot(object? instance)
            => instance;

        public override T Snapshot(T instance)
            => instance;
    }

    internal sealed class DefaultDoubleValueComparer : DefaultValueComparer<double>
    {
        public DefaultDoubleValueComparer(bool favorStructuralComparisons)
            : base((v1, v2) => v1.Equals(v2), favorStructuralComparisons)
        {
        }

        public override Expression ExtractEqualsBody(Expression leftExpression, Expression rightExpression)
            => Expression.Call(leftExpression, DoubleEqualsMethodInfo, rightExpression);
    }

    internal sealed class DefaultFloatValueComparer : DefaultValueComparer<float>
    {
        public DefaultFloatValueComparer(bool favorStructuralComparisons)
            : base((v1, v2) => v1.Equals(v2), favorStructuralComparisons)
        {
        }

        public override Expression ExtractEqualsBody(Expression leftExpression, Expression rightExpression)
            => Expression.Call(leftExpression, FloatEqualsMethodInfo, rightExpression);
    }

    internal sealed class DefaultDateTimeOffsetValueComparer : DefaultValueComparer<DateTimeOffset>
    {
        private static readonly MethodInfo EqualsExactMethodInfo
            = typeof(DateTimeOffset).GetRuntimeMethod(nameof(DateTimeOffset.EqualsExact), new[] { typeof(DateTimeOffset) })!;

        // In .NET, two DateTimeOffset instances are considered equal if they represent the same point in time but with different
        // time zone offsets. This comparer uses EqualsExact, which considers such DateTimeOffset as non-equal.
        public DefaultDateTimeOffsetValueComparer(bool favorStructuralComparisons)
            : base((v1, v2) => v1.EqualsExact(v2), favorStructuralComparisons)
        {
        }

        public override Expression ExtractEqualsBody(Expression leftExpression, Expression rightExpression)
            => Expression.Call(leftExpression, EqualsExactMethodInfo, rightExpression);
    }
}<|MERGE_RESOLUTION|>--- conflicted
+++ resolved
@@ -69,7 +69,6 @@
     /// </summary>
     public abstract Type Type { get; }
 
-<<<<<<< HEAD
     /// <summary>
     ///     Compares the two instances to determine if they are equal.
     /// </summary>
@@ -86,24 +85,6 @@
     public abstract int GetHashCode(object instance);
 
     /// <summary>
-=======
-    /// <summary>
-    ///     Compares the two instances to determine if they are equal.
-    /// </summary>
-    /// <param name="left">The first instance.</param>
-    /// <param name="right">The second instance.</param>
-    /// <returns><see langword="true" /> if they are equal; <see langword="false" /> otherwise.</returns>
-    public new abstract bool Equals(object? left, object? right);
-
-    /// <summary>
-    ///     Returns the hash code for the given instance.
-    /// </summary>
-    /// <param name="instance">The instance.</param>
-    /// <returns>The hash code.</returns>
-    public abstract int GetHashCode(object instance);
-
-    /// <summary>
->>>>>>> 5d0d937a
     ///     Creates a snapshot of the given instance.
     /// </summary>
     /// <remarks>
@@ -191,66 +172,6 @@
             expression,
             SnapshotExpression.Body);
     }
-<<<<<<< HEAD
-
-    /// <summary>
-    ///     Creates a default <see cref="ValueComparer{T}" /> for the given type.
-    /// </summary>
-    /// <param name="type">The type.</param>
-    /// <param name="favorStructuralComparisons">
-    ///     If <see langword="true" />, then EF will use <see cref="IStructuralEquatable" /> if the type
-    ///     implements it. This is usually used when byte arrays act as keys.
-    /// </param>
-    /// <returns>The <see cref="ValueComparer{T}" />.</returns>
-    public static ValueComparer CreateDefault(Type type, bool favorStructuralComparisons)
-    {
-        var nonNullableType = type.UnwrapNullableType();
-
-        // The equality operator returns false for NaNs, but the Equals methods returns true
-        if (nonNullableType == typeof(double))
-        {
-            return new DefaultDoubleValueComparer(favorStructuralComparisons);
-        }
-
-        if (nonNullableType == typeof(float))
-        {
-            return new DefaultFloatValueComparer(favorStructuralComparisons);
-        }
-
-        if (nonNullableType == typeof(DateTimeOffset))
-        {
-            return new DefaultDateTimeOffsetValueComparer(favorStructuralComparisons);
-        }
-
-        var comparerType = nonNullableType.IsInteger()
-            || nonNullableType == typeof(decimal)
-            || nonNullableType == typeof(bool)
-            || nonNullableType == typeof(string)
-            || nonNullableType == typeof(DateTime)
-            || nonNullableType == typeof(Guid)
-            || nonNullableType == typeof(TimeSpan)
-                ? typeof(DefaultValueComparer<>)
-                : typeof(ValueComparer<>);
-
-        return (ValueComparer)Activator.CreateInstance(
-            comparerType.MakeGenericType(type),
-            new object[] { favorStructuralComparisons })!;
-    }
-
-    internal class DefaultValueComparer<T> : ValueComparer<T>
-    {
-        public DefaultValueComparer(bool favorStructuralComparisons)
-            : base(favorStructuralComparisons)
-        {
-        }
-
-        public DefaultValueComparer(Expression<Func<T?, T?, bool>> equalsExpression, bool favorStructuralComparisons)
-            : base(
-                equalsExpression,
-                CreateDefaultHashCodeExpression(favorStructuralComparisons),
-                CreateDefaultSnapshotExpression(favorStructuralComparisons))
-        {
-=======
 
     /// <summary>
     ///     Creates a default <see cref="ValueComparer{T}" /> for the given type.
@@ -322,7 +243,6 @@
                 CreateDefaultHashCodeExpression(favorStructuralComparisons),
                 CreateDefaultSnapshotExpression(favorStructuralComparisons))
         {
->>>>>>> 5d0d937a
         }
 
         public override Expression ExtractEqualsBody(Expression leftExpression, Expression rightExpression)
