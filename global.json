--- conflicted
+++ resolved
@@ -13,12 +13,7 @@
     }
   },
   "msbuild-sdks": {
-<<<<<<< HEAD
-    "Microsoft.DotNet.Arcade.Sdk": "9.0.0-beta.24516.2",
-    "Microsoft.DotNet.Helix.Sdk": "9.0.0-beta.24516.2"
-=======
     "Microsoft.DotNet.Arcade.Sdk": "10.0.0-beta.24511.1",
     "Microsoft.DotNet.Helix.Sdk": "10.0.0-beta.24511.1"
->>>>>>> 213d37b1
   }
 }