--- conflicted
+++ resolved
@@ -5,55 +5,6 @@
       <Uri>https://github.com/dotnet/corefx</Uri>
       <Sha>ba8156d2f0d206655caf0713f6bed0265f48f098</Sha>
     </Dependency>
-<<<<<<< HEAD
-    <Dependency Name="Microsoft.DotNet.PlatformAbstractions" Version="3.0.0-rc1-19423-11" CoherentParentDependency="Microsoft.Extensions.Logging">
-      <Uri>https://github.com/dotnet/core-setup</Uri>
-      <Sha>abecfcd748e6b8850e1111184bf34c93e9277f90</Sha>
-    </Dependency>
-    <Dependency Name="Microsoft.Extensions.Caching.Memory" Version="3.0.0-rc1.19424.3">
-      <Uri>https://github.com/aspnet/Extensions</Uri>
-      <Sha>7b25c1d7535ea9d25a7998ab27ca18fd8d97c34c</Sha>
-    </Dependency>
-    <Dependency Name="Microsoft.Extensions.Configuration.EnvironmentVariables" Version="3.0.0-rc1.19424.3">
-      <Uri>https://github.com/aspnet/Extensions</Uri>
-      <Sha>7b25c1d7535ea9d25a7998ab27ca18fd8d97c34c</Sha>
-    </Dependency>
-    <Dependency Name="Microsoft.Extensions.Configuration.Json" Version="3.0.0-rc1.19424.3">
-      <Uri>https://github.com/aspnet/Extensions</Uri>
-      <Sha>7b25c1d7535ea9d25a7998ab27ca18fd8d97c34c</Sha>
-    </Dependency>
-    <Dependency Name="Microsoft.Extensions.Configuration" Version="3.0.0-rc1.19424.3">
-      <Uri>https://github.com/aspnet/Extensions</Uri>
-      <Sha>7b25c1d7535ea9d25a7998ab27ca18fd8d97c34c</Sha>
-    </Dependency>
-    <Dependency Name="Microsoft.Extensions.DependencyInjection" Version="3.0.0-rc1.19424.3">
-      <Uri>https://github.com/aspnet/Extensions</Uri>
-      <Sha>7b25c1d7535ea9d25a7998ab27ca18fd8d97c34c</Sha>
-    </Dependency>
-    <Dependency Name="Microsoft.Extensions.DependencyModel" Version="3.0.0-rc1-19423-11" CoherentParentDependency="Microsoft.Extensions.Logging">
-      <Uri>https://github.com/dotnet/core-setup</Uri>
-      <Sha>abecfcd748e6b8850e1111184bf34c93e9277f90</Sha>
-    </Dependency>
-    <Dependency Name="Microsoft.Extensions.HostFactoryResolver.Sources" Version="3.0.0-rc1.19424.3">
-      <Uri>https://github.com/aspnet/Extensions</Uri>
-      <Sha>7b25c1d7535ea9d25a7998ab27ca18fd8d97c34c</Sha>
-    </Dependency>
-    <Dependency Name="Microsoft.Extensions.Logging" Version="3.0.0-rc1.19424.3">
-      <Uri>https://github.com/aspnet/Extensions</Uri>
-      <Sha>7b25c1d7535ea9d25a7998ab27ca18fd8d97c34c</Sha>
-    </Dependency>
-    <Dependency Name="Microsoft.NETCore.App.Ref" Version="3.0.0-rc1-19423-11" CoherentParentDependency="Microsoft.Extensions.Logging">
-      <Uri>https://github.com/dotnet/core-setup</Uri>
-      <Sha>abecfcd748e6b8850e1111184bf34c93e9277f90</Sha>
-    </Dependency>
-    <Dependency Name="Microsoft.NETCore.App.Runtime.win-x64" Version="3.0.0-rc1-19423-11" CoherentParentDependency="Microsoft.Extensions.Logging">
-      <Uri>https://github.com/dotnet/core-setup</Uri>
-      <Sha>abecfcd748e6b8850e1111184bf34c93e9277f90</Sha>
-    </Dependency>
-    <Dependency Name="NETStandard.Library.Ref" Version="2.1.0-rc1-19423-11" CoherentParentDependency="Microsoft.Extensions.Logging">
-      <Uri>https://github.com/dotnet/core-setup</Uri>
-      <Sha>abecfcd748e6b8850e1111184bf34c93e9277f90</Sha>
-=======
     <Dependency Name="Microsoft.DotNet.PlatformAbstractions" Version="5.0.0-alpha1.19418.3" CoherentParentDependency="Microsoft.Extensions.Logging">
       <Uri>https://github.com/dotnet/core-setup</Uri>
       <Sha>8a5f710c474a955ae82ce449fb9185a781782558</Sha>
@@ -101,7 +52,6 @@
     <Dependency Name="NETStandard.Library.Ref" Version="2.1.0-alpha1.19418.3" CoherentParentDependency="Microsoft.Extensions.Logging">
       <Uri>https://github.com/dotnet/core-setup</Uri>
       <Sha>8a5f710c474a955ae82ce449fb9185a781782558</Sha>
->>>>>>> 7f30d52a
     </Dependency>
     <Dependency Name="System.Collections.Immutable" Version="1.7.0-alpha1.19409.9" CoherentParentDependency="Microsoft.NETCore.App.Runtime.win-x64">
       <Uri>https://github.com/dotnet/corefx</Uri>
@@ -121,11 +71,7 @@
       <Uri>https://github.com/dotnet/arcade</Uri>
       <Sha>0e36c2410b72166a1b9a67142e652225e22feada</Sha>
     </Dependency>
-<<<<<<< HEAD
-    <Dependency Name="Microsoft.Net.Compilers.Toolset" Version="3.3.1-beta3-19423-01" CoherentParentDependency="Microsoft.Extensions.Logging">
-=======
     <Dependency Name="Microsoft.Net.Compilers.Toolset" Version="3.4.0-beta1-19420-02" CoherentParentDependency="Microsoft.Extensions.Logging">
->>>>>>> 7f30d52a
       <Uri>https://github.com/dotnet/roslyn</Uri>
       <Sha>e740ac1746ca6f53d19947b1a0fb008e66780684</Sha>
     </Dependency>
