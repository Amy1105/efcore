<?xml version="1.0" encoding="utf-8"?>
<Dependencies>
  <ProductDependencies>
<<<<<<< HEAD
    <Dependency Name="Microsoft.CSharp" Version="4.6.0-rc1.19420.10" CoherentParentDependency="Microsoft.NETCore.App.Runtime.win-x64">
      <Uri>https://github.com/dotnet/corefx</Uri>
      <Sha>d341fd37dcb2c22e382adccdc06770cf8f160577</Sha>
    </Dependency>
    <Dependency Name="Microsoft.DotNet.PlatformAbstractions" Version="3.0.0-rc1-19421-22" CoherentParentDependency="Microsoft.Extensions.Logging">
      <Uri>https://github.com/dotnet/core-setup</Uri>
      <Sha>de78ba11198343228e7e4f8fbf2117add6c67944</Sha>
    </Dependency>
    <Dependency Name="Microsoft.Extensions.Caching.Memory" Version="3.0.0-rc1.19422.7">
      <Uri>https://github.com/aspnet/Extensions</Uri>
      <Sha>a459d9eab2a21b657ac567841ceb5b1085ea59b6</Sha>
    </Dependency>
    <Dependency Name="Microsoft.Extensions.Configuration.EnvironmentVariables" Version="3.0.0-rc1.19422.7">
      <Uri>https://github.com/aspnet/Extensions</Uri>
      <Sha>a459d9eab2a21b657ac567841ceb5b1085ea59b6</Sha>
    </Dependency>
    <Dependency Name="Microsoft.Extensions.Configuration.Json" Version="3.0.0-rc1.19422.7">
      <Uri>https://github.com/aspnet/Extensions</Uri>
      <Sha>a459d9eab2a21b657ac567841ceb5b1085ea59b6</Sha>
    </Dependency>
    <Dependency Name="Microsoft.Extensions.Configuration" Version="3.0.0-rc1.19422.7">
      <Uri>https://github.com/aspnet/Extensions</Uri>
      <Sha>a459d9eab2a21b657ac567841ceb5b1085ea59b6</Sha>
    </Dependency>
    <Dependency Name="Microsoft.Extensions.DependencyInjection" Version="3.0.0-rc1.19422.7">
      <Uri>https://github.com/aspnet/Extensions</Uri>
      <Sha>a459d9eab2a21b657ac567841ceb5b1085ea59b6</Sha>
    </Dependency>
    <Dependency Name="Microsoft.Extensions.DependencyModel" Version="3.0.0-rc1-19421-22" CoherentParentDependency="Microsoft.Extensions.Logging">
      <Uri>https://github.com/dotnet/core-setup</Uri>
      <Sha>de78ba11198343228e7e4f8fbf2117add6c67944</Sha>
    </Dependency>
    <Dependency Name="Microsoft.Extensions.HostFactoryResolver.Sources" Version="3.0.0-rc1.19422.7">
      <Uri>https://github.com/aspnet/Extensions</Uri>
      <Sha>a459d9eab2a21b657ac567841ceb5b1085ea59b6</Sha>
    </Dependency>
    <Dependency Name="Microsoft.Extensions.Logging" Version="3.0.0-rc1.19422.7">
      <Uri>https://github.com/aspnet/Extensions</Uri>
      <Sha>a459d9eab2a21b657ac567841ceb5b1085ea59b6</Sha>
    </Dependency>
    <Dependency Name="Microsoft.NETCore.App.Ref" Version="3.0.0-rc1-19421-22" CoherentParentDependency="Microsoft.Extensions.Logging">
      <Uri>https://github.com/dotnet/core-setup</Uri>
      <Sha>de78ba11198343228e7e4f8fbf2117add6c67944</Sha>
    </Dependency>
    <Dependency Name="Microsoft.NETCore.App.Runtime.win-x64" Version="3.0.0-rc1-19421-22" CoherentParentDependency="Microsoft.Extensions.Logging">
      <Uri>https://github.com/dotnet/core-setup</Uri>
      <Sha>de78ba11198343228e7e4f8fbf2117add6c67944</Sha>
    </Dependency>
    <Dependency Name="NETStandard.Library.Ref" Version="2.1.0-rc1-19421-22" CoherentParentDependency="Microsoft.Extensions.Logging">
      <Uri>https://github.com/dotnet/core-setup</Uri>
      <Sha>de78ba11198343228e7e4f8fbf2117add6c67944</Sha>
    </Dependency>
    <Dependency Name="System.Collections.Immutable" Version="1.6.0-rc1.19420.10" CoherentParentDependency="Microsoft.NETCore.App.Runtime.win-x64">
      <Uri>https://github.com/dotnet/corefx</Uri>
      <Sha>d341fd37dcb2c22e382adccdc06770cf8f160577</Sha>
    </Dependency>
    <Dependency Name="System.ComponentModel.Annotations" Version="4.6.0-rc1.19420.10" CoherentParentDependency="Microsoft.NETCore.App.Runtime.win-x64">
      <Uri>https://github.com/dotnet/corefx</Uri>
      <Sha>d341fd37dcb2c22e382adccdc06770cf8f160577</Sha>
    </Dependency>
    <Dependency Name="System.Diagnostics.DiagnosticSource" Version="4.6.0-rc1.19420.10" CoherentParentDependency="Microsoft.NETCore.App.Runtime.win-x64">
      <Uri>https://github.com/dotnet/corefx</Uri>
      <Sha>d341fd37dcb2c22e382adccdc06770cf8f160577</Sha>
=======
    <Dependency Name="Microsoft.CSharp" Version="5.0.0-alpha1.19409.9" CoherentParentDependency="Microsoft.NETCore.App.Runtime.win-x64">
      <Uri>https://github.com/dotnet/corefx</Uri>
      <Sha>ba8156d2f0d206655caf0713f6bed0265f48f098</Sha>
    </Dependency>
    <Dependency Name="Microsoft.DotNet.PlatformAbstractions" Version="5.0.0-alpha1.19418.3" CoherentParentDependency="Microsoft.Extensions.Logging">
      <Uri>https://github.com/dotnet/core-setup</Uri>
      <Sha>8a5f710c474a955ae82ce449fb9185a781782558</Sha>
    </Dependency>
    <Dependency Name="Microsoft.Extensions.Caching.Memory" Version="5.0.0-alpha1.19421.5">
      <Uri>https://github.com/aspnet/Extensions</Uri>
      <Sha>e580a9e1e86b52d55c8c5a084ecb3bd6106156d3</Sha>
    </Dependency>
    <Dependency Name="Microsoft.Extensions.Configuration.EnvironmentVariables" Version="5.0.0-alpha1.19421.5">
      <Uri>https://github.com/aspnet/Extensions</Uri>
      <Sha>e580a9e1e86b52d55c8c5a084ecb3bd6106156d3</Sha>
    </Dependency>
    <Dependency Name="Microsoft.Extensions.Configuration.Json" Version="5.0.0-alpha1.19421.5">
      <Uri>https://github.com/aspnet/Extensions</Uri>
      <Sha>e580a9e1e86b52d55c8c5a084ecb3bd6106156d3</Sha>
    </Dependency>
    <Dependency Name="Microsoft.Extensions.Configuration" Version="5.0.0-alpha1.19421.5">
      <Uri>https://github.com/aspnet/Extensions</Uri>
      <Sha>e580a9e1e86b52d55c8c5a084ecb3bd6106156d3</Sha>
    </Dependency>
    <Dependency Name="Microsoft.Extensions.DependencyInjection" Version="5.0.0-alpha1.19421.5">
      <Uri>https://github.com/aspnet/Extensions</Uri>
      <Sha>e580a9e1e86b52d55c8c5a084ecb3bd6106156d3</Sha>
    </Dependency>
    <Dependency Name="Microsoft.Extensions.DependencyModel" Version="5.0.0-alpha1.19418.3" CoherentParentDependency="Microsoft.Extensions.Logging">
      <Uri>https://github.com/dotnet/core-setup</Uri>
      <Sha>8a5f710c474a955ae82ce449fb9185a781782558</Sha>
    </Dependency>
    <Dependency Name="Microsoft.Extensions.HostFactoryResolver.Sources" Version="5.0.0-alpha1.19421.5">
      <Uri>https://github.com/aspnet/Extensions</Uri>
      <Sha>e580a9e1e86b52d55c8c5a084ecb3bd6106156d3</Sha>
    </Dependency>
    <Dependency Name="Microsoft.Extensions.Logging" Version="5.0.0-alpha1.19421.5">
      <Uri>https://github.com/aspnet/Extensions</Uri>
      <Sha>e580a9e1e86b52d55c8c5a084ecb3bd6106156d3</Sha>
    </Dependency>
    <Dependency Name="Microsoft.NETCore.App.Ref" Version="5.0.0-alpha1.19418.3" CoherentParentDependency="Microsoft.Extensions.Logging">
      <Uri>https://github.com/dotnet/core-setup</Uri>
      <Sha>8a5f710c474a955ae82ce449fb9185a781782558</Sha>
    </Dependency>
    <Dependency Name="Microsoft.NETCore.App.Runtime.win-x64" Version="5.0.0-alpha1.19418.3" CoherentParentDependency="Microsoft.Extensions.Logging">
      <Uri>https://github.com/dotnet/core-setup</Uri>
      <Sha>8a5f710c474a955ae82ce449fb9185a781782558</Sha>
    </Dependency>
    <Dependency Name="NETStandard.Library.Ref" Version="2.1.0-alpha1.19418.3" CoherentParentDependency="Microsoft.Extensions.Logging">
      <Uri>https://github.com/dotnet/core-setup</Uri>
      <Sha>8a5f710c474a955ae82ce449fb9185a781782558</Sha>
    </Dependency>
    <Dependency Name="System.Collections.Immutable" Version="1.7.0-alpha1.19409.9" CoherentParentDependency="Microsoft.NETCore.App.Runtime.win-x64">
      <Uri>https://github.com/dotnet/corefx</Uri>
      <Sha>ba8156d2f0d206655caf0713f6bed0265f48f098</Sha>
    </Dependency>
    <Dependency Name="System.ComponentModel.Annotations" Version="5.0.0-alpha1.19409.9" CoherentParentDependency="Microsoft.NETCore.App.Runtime.win-x64">
      <Uri>https://github.com/dotnet/corefx</Uri>
      <Sha>ba8156d2f0d206655caf0713f6bed0265f48f098</Sha>
    </Dependency>
    <Dependency Name="System.Diagnostics.DiagnosticSource" Version="5.0.0-alpha1.19409.9" CoherentParentDependency="Microsoft.NETCore.App.Runtime.win-x64">
      <Uri>https://github.com/dotnet/corefx</Uri>
      <Sha>ba8156d2f0d206655caf0713f6bed0265f48f098</Sha>
>>>>>>> e9d2cad6
    </Dependency>
  </ProductDependencies>
  <ToolsetDependencies>
    <Dependency Name="Microsoft.DotNet.Arcade.Sdk" Version="1.0.0-beta.19416.16">
      <Uri>https://github.com/dotnet/arcade</Uri>
      <Sha>0e36c2410b72166a1b9a67142e652225e22feada</Sha>
    </Dependency>
<<<<<<< HEAD
    <Dependency Name="Microsoft.Net.Compilers.Toolset" Version="3.3.1-beta3-19422-01" CoherentParentDependency="Microsoft.Extensions.Logging">
=======
    <Dependency Name="Microsoft.Net.Compilers.Toolset" Version="3.4.0-beta1-19420-02" CoherentParentDependency="Microsoft.Extensions.Logging">
>>>>>>> e9d2cad6
      <Uri>https://github.com/dotnet/roslyn</Uri>
      <Sha>e740ac1746ca6f53d19947b1a0fb008e66780684</Sha>
    </Dependency>
  </ToolsetDependencies>
</Dependencies><|MERGE_RESOLUTION|>--- conflicted
+++ resolved
@@ -1,71 +1,6 @@
 <?xml version="1.0" encoding="utf-8"?>
 <Dependencies>
   <ProductDependencies>
-<<<<<<< HEAD
-    <Dependency Name="Microsoft.CSharp" Version="4.6.0-rc1.19420.10" CoherentParentDependency="Microsoft.NETCore.App.Runtime.win-x64">
-      <Uri>https://github.com/dotnet/corefx</Uri>
-      <Sha>d341fd37dcb2c22e382adccdc06770cf8f160577</Sha>
-    </Dependency>
-    <Dependency Name="Microsoft.DotNet.PlatformAbstractions" Version="3.0.0-rc1-19421-22" CoherentParentDependency="Microsoft.Extensions.Logging">
-      <Uri>https://github.com/dotnet/core-setup</Uri>
-      <Sha>de78ba11198343228e7e4f8fbf2117add6c67944</Sha>
-    </Dependency>
-    <Dependency Name="Microsoft.Extensions.Caching.Memory" Version="3.0.0-rc1.19422.7">
-      <Uri>https://github.com/aspnet/Extensions</Uri>
-      <Sha>a459d9eab2a21b657ac567841ceb5b1085ea59b6</Sha>
-    </Dependency>
-    <Dependency Name="Microsoft.Extensions.Configuration.EnvironmentVariables" Version="3.0.0-rc1.19422.7">
-      <Uri>https://github.com/aspnet/Extensions</Uri>
-      <Sha>a459d9eab2a21b657ac567841ceb5b1085ea59b6</Sha>
-    </Dependency>
-    <Dependency Name="Microsoft.Extensions.Configuration.Json" Version="3.0.0-rc1.19422.7">
-      <Uri>https://github.com/aspnet/Extensions</Uri>
-      <Sha>a459d9eab2a21b657ac567841ceb5b1085ea59b6</Sha>
-    </Dependency>
-    <Dependency Name="Microsoft.Extensions.Configuration" Version="3.0.0-rc1.19422.7">
-      <Uri>https://github.com/aspnet/Extensions</Uri>
-      <Sha>a459d9eab2a21b657ac567841ceb5b1085ea59b6</Sha>
-    </Dependency>
-    <Dependency Name="Microsoft.Extensions.DependencyInjection" Version="3.0.0-rc1.19422.7">
-      <Uri>https://github.com/aspnet/Extensions</Uri>
-      <Sha>a459d9eab2a21b657ac567841ceb5b1085ea59b6</Sha>
-    </Dependency>
-    <Dependency Name="Microsoft.Extensions.DependencyModel" Version="3.0.0-rc1-19421-22" CoherentParentDependency="Microsoft.Extensions.Logging">
-      <Uri>https://github.com/dotnet/core-setup</Uri>
-      <Sha>de78ba11198343228e7e4f8fbf2117add6c67944</Sha>
-    </Dependency>
-    <Dependency Name="Microsoft.Extensions.HostFactoryResolver.Sources" Version="3.0.0-rc1.19422.7">
-      <Uri>https://github.com/aspnet/Extensions</Uri>
-      <Sha>a459d9eab2a21b657ac567841ceb5b1085ea59b6</Sha>
-    </Dependency>
-    <Dependency Name="Microsoft.Extensions.Logging" Version="3.0.0-rc1.19422.7">
-      <Uri>https://github.com/aspnet/Extensions</Uri>
-      <Sha>a459d9eab2a21b657ac567841ceb5b1085ea59b6</Sha>
-    </Dependency>
-    <Dependency Name="Microsoft.NETCore.App.Ref" Version="3.0.0-rc1-19421-22" CoherentParentDependency="Microsoft.Extensions.Logging">
-      <Uri>https://github.com/dotnet/core-setup</Uri>
-      <Sha>de78ba11198343228e7e4f8fbf2117add6c67944</Sha>
-    </Dependency>
-    <Dependency Name="Microsoft.NETCore.App.Runtime.win-x64" Version="3.0.0-rc1-19421-22" CoherentParentDependency="Microsoft.Extensions.Logging">
-      <Uri>https://github.com/dotnet/core-setup</Uri>
-      <Sha>de78ba11198343228e7e4f8fbf2117add6c67944</Sha>
-    </Dependency>
-    <Dependency Name="NETStandard.Library.Ref" Version="2.1.0-rc1-19421-22" CoherentParentDependency="Microsoft.Extensions.Logging">
-      <Uri>https://github.com/dotnet/core-setup</Uri>
-      <Sha>de78ba11198343228e7e4f8fbf2117add6c67944</Sha>
-    </Dependency>
-    <Dependency Name="System.Collections.Immutable" Version="1.6.0-rc1.19420.10" CoherentParentDependency="Microsoft.NETCore.App.Runtime.win-x64">
-      <Uri>https://github.com/dotnet/corefx</Uri>
-      <Sha>d341fd37dcb2c22e382adccdc06770cf8f160577</Sha>
-    </Dependency>
-    <Dependency Name="System.ComponentModel.Annotations" Version="4.6.0-rc1.19420.10" CoherentParentDependency="Microsoft.NETCore.App.Runtime.win-x64">
-      <Uri>https://github.com/dotnet/corefx</Uri>
-      <Sha>d341fd37dcb2c22e382adccdc06770cf8f160577</Sha>
-    </Dependency>
-    <Dependency Name="System.Diagnostics.DiagnosticSource" Version="4.6.0-rc1.19420.10" CoherentParentDependency="Microsoft.NETCore.App.Runtime.win-x64">
-      <Uri>https://github.com/dotnet/corefx</Uri>
-      <Sha>d341fd37dcb2c22e382adccdc06770cf8f160577</Sha>
-=======
     <Dependency Name="Microsoft.CSharp" Version="5.0.0-alpha1.19409.9" CoherentParentDependency="Microsoft.NETCore.App.Runtime.win-x64">
       <Uri>https://github.com/dotnet/corefx</Uri>
       <Sha>ba8156d2f0d206655caf0713f6bed0265f48f098</Sha>
@@ -129,7 +64,6 @@
     <Dependency Name="System.Diagnostics.DiagnosticSource" Version="5.0.0-alpha1.19409.9" CoherentParentDependency="Microsoft.NETCore.App.Runtime.win-x64">
       <Uri>https://github.com/dotnet/corefx</Uri>
       <Sha>ba8156d2f0d206655caf0713f6bed0265f48f098</Sha>
->>>>>>> e9d2cad6
     </Dependency>
   </ProductDependencies>
   <ToolsetDependencies>
@@ -137,11 +71,7 @@
       <Uri>https://github.com/dotnet/arcade</Uri>
       <Sha>0e36c2410b72166a1b9a67142e652225e22feada</Sha>
     </Dependency>
-<<<<<<< HEAD
-    <Dependency Name="Microsoft.Net.Compilers.Toolset" Version="3.3.1-beta3-19422-01" CoherentParentDependency="Microsoft.Extensions.Logging">
-=======
     <Dependency Name="Microsoft.Net.Compilers.Toolset" Version="3.4.0-beta1-19420-02" CoherentParentDependency="Microsoft.Extensions.Logging">
->>>>>>> e9d2cad6
       <Uri>https://github.com/dotnet/roslyn</Uri>
       <Sha>e740ac1746ca6f53d19947b1a0fb008e66780684</Sha>
     </Dependency>
