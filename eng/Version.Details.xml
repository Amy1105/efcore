<?xml version="1.0" encoding="utf-8"?>
<Dependencies>
  <ProductDependencies>
    <Dependency Name="Microsoft.Extensions.Caching.Memory" Version="10.0.0-preview.2.25109.2">
      <Uri>https://github.com/dotnet/runtime</Uri>
      <Sha>1c3b1b5835cce7c61bb5c7bdab8468bb6ced47b6</Sha>
    </Dependency>
    <Dependency Name="Microsoft.Extensions.Configuration.EnvironmentVariables" Version="10.0.0-preview.2.25109.2">
      <Uri>https://github.com/dotnet/runtime</Uri>
      <Sha>1c3b1b5835cce7c61bb5c7bdab8468bb6ced47b6</Sha>
    </Dependency>
    <Dependency Name="Microsoft.Extensions.Configuration.Abstractions" Version="10.0.0-preview.2.25109.2">
      <Uri>https://github.com/dotnet/runtime</Uri>
      <Sha>1c3b1b5835cce7c61bb5c7bdab8468bb6ced47b6</Sha>
    </Dependency>
    <Dependency Name="Microsoft.Extensions.Configuration.Json" Version="10.0.0-preview.2.25109.2">
      <Uri>https://github.com/dotnet/runtime</Uri>
      <Sha>1c3b1b5835cce7c61bb5c7bdab8468bb6ced47b6</Sha>
    </Dependency>
    <Dependency Name="Microsoft.Extensions.Configuration" Version="10.0.0-preview.2.25109.2">
      <Uri>https://github.com/dotnet/runtime</Uri>
      <Sha>1c3b1b5835cce7c61bb5c7bdab8468bb6ced47b6</Sha>
    </Dependency>
    <Dependency Name="Microsoft.Extensions.DependencyInjection" Version="10.0.0-preview.2.25109.2">
      <Uri>https://github.com/dotnet/runtime</Uri>
      <Sha>1c3b1b5835cce7c61bb5c7bdab8468bb6ced47b6</Sha>
    </Dependency>
    <Dependency Name="Microsoft.Extensions.DependencyModel" Version="10.0.0-preview.2.25109.2">
      <Uri>https://github.com/dotnet/runtime</Uri>
      <Sha>1c3b1b5835cce7c61bb5c7bdab8468bb6ced47b6</Sha>
    </Dependency>
    <Dependency Name="Microsoft.Extensions.HostFactoryResolver.Sources" Version="10.0.0-preview.2.25109.2">
      <Uri>https://github.com/dotnet/runtime</Uri>
      <Sha>1c3b1b5835cce7c61bb5c7bdab8468bb6ced47b6</Sha>
    </Dependency>
    <Dependency Name="Microsoft.Extensions.Logging" Version="10.0.0-preview.2.25109.2">
      <Uri>https://github.com/dotnet/runtime</Uri>
      <Sha>1c3b1b5835cce7c61bb5c7bdab8468bb6ced47b6</Sha>
    </Dependency>
    <Dependency Name="Microsoft.NETCore.App.Ref" Version="10.0.0-preview.2.25109.2">
      <Uri>https://github.com/dotnet/runtime</Uri>
      <Sha>1c3b1b5835cce7c61bb5c7bdab8468bb6ced47b6</Sha>
    </Dependency>
    <!--
         Win-x64 is used here because we have picked an arbitrary runtime identifier to flow the version of the latest NETCore.App runtime.
         All Runtime.$rid packages should have the same version.
    -->
    <Dependency Name="Microsoft.NETCore.App.Runtime.win-x64" Version="10.0.0-preview.2.25109.2">
      <Uri>https://github.com/dotnet/runtime</Uri>
      <Sha>1c3b1b5835cce7c61bb5c7bdab8468bb6ced47b6</Sha>
    </Dependency>
    <Dependency Name="System.Text.Json" Version="10.0.0-preview.2.25109.2">
      <Uri>https://github.com/dotnet/runtime</Uri>
      <Sha>1c3b1b5835cce7c61bb5c7bdab8468bb6ced47b6</Sha>
    </Dependency>
    <Dependency Name="System.Text.Encodings.Web" Version="10.0.0-preview.2.25109.2">
      <Uri>https://github.com/dotnet/runtime</Uri>
      <Sha>1c3b1b5835cce7c61bb5c7bdab8468bb6ced47b6</Sha>
    </Dependency>
    <Dependency Name="System.Formats.Asn1" Version="10.0.0-preview.2.25109.2">
      <Uri>https://github.com/dotnet/runtime</Uri>
      <Sha>1c3b1b5835cce7c61bb5c7bdab8468bb6ced47b6</Sha>
    </Dependency>
    <Dependency Name="System.Runtime.Caching" Version="10.0.0-preview.2.25109.2">
      <Uri>https://github.com/dotnet/runtime</Uri>
      <Sha>1c3b1b5835cce7c61bb5c7bdab8468bb6ced47b6</Sha>
    </Dependency>
  </ProductDependencies>
  <ToolsetDependencies>
<<<<<<< HEAD
    <Dependency Name="Microsoft.DotNet.Arcade.Sdk" Version="9.0.0-beta.25077.4">
      <Uri>https://github.com/dotnet/arcade</Uri>
      <Sha>bac7e1caea791275b7c3ccb4cb75fd6a04a26618</Sha>
    </Dependency>
    <Dependency Name="Microsoft.DotNet.Build.Tasks.Templating" Version="9.0.0-beta.25077.4">
      <Uri>https://github.com/dotnet/arcade</Uri>
      <Sha>bac7e1caea791275b7c3ccb4cb75fd6a04a26618</Sha>
    </Dependency>
    <Dependency Name="Microsoft.DotNet.Helix.Sdk" Version="9.0.0-beta.25077.4">
      <Uri>https://github.com/dotnet/arcade</Uri>
      <Sha>bac7e1caea791275b7c3ccb4cb75fd6a04a26618</Sha>
=======
    <Dependency Name="Microsoft.DotNet.Arcade.Sdk" Version="10.0.0-beta.25106.4">
      <Uri>https://github.com/dotnet/arcade</Uri>
      <Sha>91630b31ce859c28f637b62b566ea8829b982f2c</Sha>
    </Dependency>
    <Dependency Name="Microsoft.DotNet.Build.Tasks.Templating" Version="10.0.0-beta.25106.4">
      <Uri>https://github.com/dotnet/arcade</Uri>
      <Sha>91630b31ce859c28f637b62b566ea8829b982f2c</Sha>
    </Dependency>
    <Dependency Name="Microsoft.DotNet.Helix.Sdk" Version="10.0.0-beta.25106.4">
      <Uri>https://github.com/dotnet/arcade</Uri>
      <Sha>91630b31ce859c28f637b62b566ea8829b982f2c</Sha>
>>>>>>> 028980ea
    </Dependency>
  </ToolsetDependencies>
</Dependencies><|MERGE_RESOLUTION|>--- conflicted
+++ resolved
@@ -67,19 +67,6 @@
     </Dependency>
   </ProductDependencies>
   <ToolsetDependencies>
-<<<<<<< HEAD
-    <Dependency Name="Microsoft.DotNet.Arcade.Sdk" Version="9.0.0-beta.25077.4">
-      <Uri>https://github.com/dotnet/arcade</Uri>
-      <Sha>bac7e1caea791275b7c3ccb4cb75fd6a04a26618</Sha>
-    </Dependency>
-    <Dependency Name="Microsoft.DotNet.Build.Tasks.Templating" Version="9.0.0-beta.25077.4">
-      <Uri>https://github.com/dotnet/arcade</Uri>
-      <Sha>bac7e1caea791275b7c3ccb4cb75fd6a04a26618</Sha>
-    </Dependency>
-    <Dependency Name="Microsoft.DotNet.Helix.Sdk" Version="9.0.0-beta.25077.4">
-      <Uri>https://github.com/dotnet/arcade</Uri>
-      <Sha>bac7e1caea791275b7c3ccb4cb75fd6a04a26618</Sha>
-=======
     <Dependency Name="Microsoft.DotNet.Arcade.Sdk" Version="10.0.0-beta.25106.4">
       <Uri>https://github.com/dotnet/arcade</Uri>
       <Sha>91630b31ce859c28f637b62b566ea8829b982f2c</Sha>
@@ -91,7 +78,6 @@
     <Dependency Name="Microsoft.DotNet.Helix.Sdk" Version="10.0.0-beta.25106.4">
       <Uri>https://github.com/dotnet/arcade</Uri>
       <Sha>91630b31ce859c28f637b62b566ea8829b982f2c</Sha>
->>>>>>> 028980ea
     </Dependency>
   </ToolsetDependencies>
 </Dependencies>