--- conflicted
+++ resolved
@@ -1,61 +1,7 @@
 <?xml version="1.0" encoding="utf-8"?>
 <Dependencies>
   <ProductDependencies>
-<<<<<<< HEAD
     <Dependency Name="Microsoft.Extensions.Caching.Memory" Version="9.0.0-alpha.1.23503.1">
-      <Uri>https://github.com/dotnet/runtime</Uri>
-      <Sha>5c8055668b7af03022e368febc109e512013a292</Sha>
-    </Dependency>
-    <Dependency Name="Microsoft.Extensions.Configuration.EnvironmentVariables" Version="9.0.0-alpha.1.23503.1">
-      <Uri>https://github.com/dotnet/runtime</Uri>
-      <Sha>5c8055668b7af03022e368febc109e512013a292</Sha>
-    </Dependency>
-    <Dependency Name="Microsoft.Extensions.Configuration.Abstractions" Version="9.0.0-alpha.1.23503.1">
-      <Uri>https://github.com/dotnet/runtime</Uri>
-      <Sha>5c8055668b7af03022e368febc109e512013a292</Sha>
-    </Dependency>
-    <Dependency Name="Microsoft.Extensions.Configuration.Json" Version="9.0.0-alpha.1.23503.1">
-      <Uri>https://github.com/dotnet/runtime</Uri>
-      <Sha>5c8055668b7af03022e368febc109e512013a292</Sha>
-    </Dependency>
-    <Dependency Name="Microsoft.Extensions.Configuration" Version="9.0.0-alpha.1.23503.1">
-      <Uri>https://github.com/dotnet/runtime</Uri>
-      <Sha>5c8055668b7af03022e368febc109e512013a292</Sha>
-    </Dependency>
-    <Dependency Name="Microsoft.Extensions.DependencyInjection" Version="9.0.0-alpha.1.23503.1">
-      <Uri>https://github.com/dotnet/runtime</Uri>
-      <Sha>5c8055668b7af03022e368febc109e512013a292</Sha>
-    </Dependency>
-    <Dependency Name="Microsoft.Extensions.DependencyModel" Version="9.0.0-alpha.1.23503.1">
-      <Uri>https://github.com/dotnet/runtime</Uri>
-      <Sha>5c8055668b7af03022e368febc109e512013a292</Sha>
-    </Dependency>
-    <Dependency Name="Microsoft.Extensions.HostFactoryResolver.Sources" Version="9.0.0-alpha.1.23503.1">
-      <Uri>https://github.com/dotnet/runtime</Uri>
-      <Sha>5c8055668b7af03022e368febc109e512013a292</Sha>
-    </Dependency>
-    <Dependency Name="Microsoft.Extensions.Logging" Version="9.0.0-alpha.1.23503.1">
-      <Uri>https://github.com/dotnet/runtime</Uri>
-      <Sha>5c8055668b7af03022e368febc109e512013a292</Sha>
-    </Dependency>
-    <Dependency Name="System.Text.Json" Version="9.0.0-alpha.1.23503.1">
-      <Uri>https://github.com/dotnet/runtime</Uri>
-      <Sha>5c8055668b7af03022e368febc109e512013a292</Sha>
-    </Dependency>
-    <Dependency Name="Microsoft.NETCore.App.Ref" Version="9.0.0-alpha.1.23503.1">
-      <Uri>https://github.com/dotnet/runtime</Uri>
-      <Sha>5c8055668b7af03022e368febc109e512013a292</Sha>
-    </Dependency>
-    <Dependency Name="Microsoft.NETCore.App.Runtime.win-x64" Version="9.0.0-alpha.1.23503.1">
-      <Uri>https://github.com/dotnet/runtime</Uri>
-      <Sha>5c8055668b7af03022e368febc109e512013a292</Sha>
-    </Dependency>
-    <!-- NB: Using BrowserDebugHost to represent the nonshipping version of Microsoft.NETCore.App -->
-    <Dependency Name="Microsoft.NETCore.BrowserDebugHost.Transport" Version="9.0.0-alpha.1.23503.1">
-      <Uri>https://github.com/dotnet/runtime</Uri>
-      <Sha>5c8055668b7af03022e368febc109e512013a292</Sha>
-=======
-    <Dependency Name="Microsoft.Extensions.Caching.Memory" Version="9.0.0-alpha.1.23508.5">
       <Uri>https://github.com/dotnet/runtime</Uri>
       <Sha>26a809adb958c604ac773d39f2c253cf0dd12e1e</Sha>
     </Dependency>
@@ -106,8 +52,7 @@
     <!-- NB: Using BrowserDebugHost to represent the nonshipping version of Microsoft.NETCore.App -->
     <Dependency Name="Microsoft.NETCore.BrowserDebugHost.Transport" Version="9.0.0-alpha.1.23508.5">
       <Uri>https://github.com/dotnet/runtime</Uri>
-      <Sha>26a809adb958c604ac773d39f2c253cf0dd12e1e</Sha>
->>>>>>> 347b9239
+      <Sha>5c8055668b7af03022e368febc109e512013a292</Sha>
     </Dependency>
   </ProductDependencies>
   <ToolsetDependencies>
