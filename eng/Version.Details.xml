--- conflicted
+++ resolved
@@ -1,51 +1,6 @@
 <?xml version="1.0" encoding="utf-8"?>
 <Dependencies>
   <ProductDependencies>
-<<<<<<< HEAD
-    <Dependency Name="Microsoft.Extensions.Caching.Memory" Version="9.0.1">
-      <Uri>https://dev.azure.com/dnceng/internal/_git/dotnet-runtime</Uri>
-      <Sha>c8acea22626efab11c13778c028975acdc34678f</Sha>
-    </Dependency>
-    <Dependency Name="Microsoft.Extensions.Configuration.EnvironmentVariables" Version="9.0.1">
-      <Uri>https://dev.azure.com/dnceng/internal/_git/dotnet-runtime</Uri>
-      <Sha>c8acea22626efab11c13778c028975acdc34678f</Sha>
-    </Dependency>
-    <Dependency Name="Microsoft.Extensions.Configuration.Abstractions" Version="9.0.1">
-      <Uri>https://dev.azure.com/dnceng/internal/_git/dotnet-runtime</Uri>
-      <Sha>c8acea22626efab11c13778c028975acdc34678f</Sha>
-    </Dependency>
-    <Dependency Name="Microsoft.Extensions.Configuration.Json" Version="9.0.1">
-      <Uri>https://dev.azure.com/dnceng/internal/_git/dotnet-runtime</Uri>
-      <Sha>c8acea22626efab11c13778c028975acdc34678f</Sha>
-    </Dependency>
-    <Dependency Name="Microsoft.Extensions.Configuration" Version="9.0.1">
-      <Uri>https://dev.azure.com/dnceng/internal/_git/dotnet-runtime</Uri>
-      <Sha>c8acea22626efab11c13778c028975acdc34678f</Sha>
-    </Dependency>
-    <Dependency Name="Microsoft.Extensions.DependencyInjection" Version="9.0.1">
-      <Uri>https://dev.azure.com/dnceng/internal/_git/dotnet-runtime</Uri>
-      <Sha>c8acea22626efab11c13778c028975acdc34678f</Sha>
-    </Dependency>
-    <Dependency Name="Microsoft.Extensions.DependencyModel" Version="9.0.1">
-      <Uri>https://dev.azure.com/dnceng/internal/_git/dotnet-runtime</Uri>
-      <Sha>c8acea22626efab11c13778c028975acdc34678f</Sha>
-    </Dependency>
-    <Dependency Name="Microsoft.Extensions.HostFactoryResolver.Sources" Version="9.0.1-servicing.24610.10">
-      <Uri>https://dev.azure.com/dnceng/internal/_git/dotnet-runtime</Uri>
-      <Sha>c8acea22626efab11c13778c028975acdc34678f</Sha>
-    </Dependency>
-    <Dependency Name="Microsoft.Extensions.Logging" Version="9.0.1">
-      <Uri>https://dev.azure.com/dnceng/internal/_git/dotnet-runtime</Uri>
-      <Sha>c8acea22626efab11c13778c028975acdc34678f</Sha>
-    </Dependency>
-    <Dependency Name="Microsoft.NETCore.App.Ref" Version="9.0.1">
-      <Uri>https://dev.azure.com/dnceng/internal/_git/dotnet-runtime</Uri>
-      <Sha>c8acea22626efab11c13778c028975acdc34678f</Sha>
-    </Dependency>
-    <Dependency Name="Microsoft.NETCore.BrowserDebugHost.Transport" Version="9.0.1-servicing.24610.10">
-      <Uri>https://dev.azure.com/dnceng/internal/_git/dotnet-runtime</Uri>
-      <Sha>c8acea22626efab11c13778c028975acdc34678f</Sha>
-=======
     <Dependency Name="Microsoft.Extensions.Caching.Memory" Version="10.0.0-alpha.1.25062.3">
       <Uri>https://github.com/dotnet/runtime</Uri>
       <Sha>010e61a4f46d6d9b544cde169dc034417de7223a</Sha>
@@ -85,43 +40,11 @@
     <Dependency Name="Microsoft.NETCore.App.Ref" Version="10.0.0-alpha.1.25062.3">
       <Uri>https://github.com/dotnet/runtime</Uri>
       <Sha>010e61a4f46d6d9b544cde169dc034417de7223a</Sha>
->>>>>>> 4f4bd31c
     </Dependency>
     <!--
          Win-x64 is used here because we have picked an arbitrary runtime identifier to flow the version of the latest NETCore.App runtime.
          All Runtime.$rid packages should have the same version.
     -->
-<<<<<<< HEAD
-    <Dependency Name="Microsoft.NETCore.App.Runtime.win-x64" Version="9.0.1">
-      <Uri>https://dev.azure.com/dnceng/internal/_git/dotnet-runtime</Uri>
-      <Sha>c8acea22626efab11c13778c028975acdc34678f</Sha>
-    </Dependency>
-    <Dependency Name="System.Text.Json" Version="9.0.1">
-      <Uri>https://dev.azure.com/dnceng/internal/_git/dotnet-runtime</Uri>
-      <Sha>c8acea22626efab11c13778c028975acdc34678f</Sha>
-    </Dependency>
-    <Dependency Name="System.Text.Encodings.Web" Version="9.0.1">
-      <Uri>https://dev.azure.com/dnceng/internal/_git/dotnet-runtime</Uri>
-      <Sha>c8acea22626efab11c13778c028975acdc34678f</Sha>
-    </Dependency>
-    <Dependency Name="System.Formats.Asn1" Version="9.0.1">
-      <Uri>https://dev.azure.com/dnceng/internal/_git/dotnet-runtime</Uri>
-      <Sha>c8acea22626efab11c13778c028975acdc34678f</Sha>
-    </Dependency>
-  </ProductDependencies>
-  <ToolsetDependencies>
-    <Dependency Name="Microsoft.DotNet.Arcade.Sdk" Version="9.0.0-beta.25058.5">
-      <Uri>https://github.com/dotnet/arcade</Uri>
-      <Sha>8cc6ecd76c24ef6665579a5c5e386a211a1e7c54</Sha>
-    </Dependency>
-    <Dependency Name="Microsoft.DotNet.Build.Tasks.Templating" Version="9.0.0-beta.25058.5">
-      <Uri>https://github.com/dotnet/arcade</Uri>
-      <Sha>8cc6ecd76c24ef6665579a5c5e386a211a1e7c54</Sha>
-    </Dependency>
-    <Dependency Name="Microsoft.DotNet.Helix.Sdk" Version="9.0.0-beta.25058.5">
-      <Uri>https://github.com/dotnet/arcade</Uri>
-      <Sha>8cc6ecd76c24ef6665579a5c5e386a211a1e7c54</Sha>
-=======
     <Dependency Name="Microsoft.NETCore.App.Runtime.win-x64" Version="10.0.0-alpha.1.25062.3">
       <Uri>https://github.com/dotnet/runtime</Uri>
       <Sha>010e61a4f46d6d9b544cde169dc034417de7223a</Sha>
@@ -155,7 +78,6 @@
     <Dependency Name="Microsoft.DotNet.Helix.Sdk" Version="10.0.0-beta.25061.1">
       <Uri>https://github.com/dotnet/arcade</Uri>
       <Sha>98b4ae348fa01b99dc6fbfc8f601efd9b90090db</Sha>
->>>>>>> 4f4bd31c
     </Dependency>
   </ToolsetDependencies>
 </Dependencies>