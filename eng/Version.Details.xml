<?xml version="1.0" encoding="utf-8"?>
<Dependencies>
  <ProductDependencies>
<<<<<<< HEAD
    <Dependency Name="Microsoft.Extensions.Caching.Memory" Version="9.0.2">
      <Uri>https://dev.azure.com/dnceng/internal/_git/dotnet-runtime</Uri>
      <Sha>80aa709f5d919c6814726788dc6dabe23e79e672</Sha>
    </Dependency>
    <Dependency Name="Microsoft.Extensions.Configuration.EnvironmentVariables" Version="9.0.2">
      <Uri>https://dev.azure.com/dnceng/internal/_git/dotnet-runtime</Uri>
      <Sha>80aa709f5d919c6814726788dc6dabe23e79e672</Sha>
    </Dependency>
    <Dependency Name="Microsoft.Extensions.Configuration.Abstractions" Version="9.0.2">
      <Uri>https://dev.azure.com/dnceng/internal/_git/dotnet-runtime</Uri>
      <Sha>80aa709f5d919c6814726788dc6dabe23e79e672</Sha>
    </Dependency>
    <Dependency Name="Microsoft.Extensions.Configuration.Json" Version="9.0.2">
      <Uri>https://dev.azure.com/dnceng/internal/_git/dotnet-runtime</Uri>
      <Sha>80aa709f5d919c6814726788dc6dabe23e79e672</Sha>
    </Dependency>
    <Dependency Name="Microsoft.Extensions.Configuration" Version="9.0.2">
      <Uri>https://dev.azure.com/dnceng/internal/_git/dotnet-runtime</Uri>
      <Sha>80aa709f5d919c6814726788dc6dabe23e79e672</Sha>
    </Dependency>
    <Dependency Name="Microsoft.Extensions.DependencyInjection" Version="9.0.2">
      <Uri>https://dev.azure.com/dnceng/internal/_git/dotnet-runtime</Uri>
      <Sha>80aa709f5d919c6814726788dc6dabe23e79e672</Sha>
    </Dependency>
    <Dependency Name="Microsoft.Extensions.DependencyModel" Version="9.0.2">
      <Uri>https://dev.azure.com/dnceng/internal/_git/dotnet-runtime</Uri>
      <Sha>80aa709f5d919c6814726788dc6dabe23e79e672</Sha>
    </Dependency>
    <Dependency Name="Microsoft.Extensions.HostFactoryResolver.Sources" Version="9.0.2-servicing.25066.10">
      <Uri>https://dev.azure.com/dnceng/internal/_git/dotnet-runtime</Uri>
      <Sha>80aa709f5d919c6814726788dc6dabe23e79e672</Sha>
    </Dependency>
    <Dependency Name="Microsoft.Extensions.Logging" Version="9.0.2">
      <Uri>https://dev.azure.com/dnceng/internal/_git/dotnet-runtime</Uri>
      <Sha>80aa709f5d919c6814726788dc6dabe23e79e672</Sha>
    </Dependency>
    <Dependency Name="Microsoft.NETCore.App.Ref" Version="9.0.2">
      <Uri>https://dev.azure.com/dnceng/internal/_git/dotnet-runtime</Uri>
      <Sha>80aa709f5d919c6814726788dc6dabe23e79e672</Sha>
    </Dependency>
    <Dependency Name="Microsoft.NETCore.BrowserDebugHost.Transport" Version="9.0.2-servicing.25066.10">
      <Uri>https://dev.azure.com/dnceng/internal/_git/dotnet-runtime</Uri>
      <Sha>80aa709f5d919c6814726788dc6dabe23e79e672</Sha>
=======
    <Dependency Name="Microsoft.Extensions.Caching.Memory" Version="10.0.0-preview.2.25109.2">
      <Uri>https://github.com/dotnet/runtime</Uri>
      <Sha>1c3b1b5835cce7c61bb5c7bdab8468bb6ced47b6</Sha>
    </Dependency>
    <Dependency Name="Microsoft.Extensions.Configuration.EnvironmentVariables" Version="10.0.0-preview.2.25109.2">
      <Uri>https://github.com/dotnet/runtime</Uri>
      <Sha>1c3b1b5835cce7c61bb5c7bdab8468bb6ced47b6</Sha>
    </Dependency>
    <Dependency Name="Microsoft.Extensions.Configuration.Abstractions" Version="10.0.0-preview.2.25109.2">
      <Uri>https://github.com/dotnet/runtime</Uri>
      <Sha>1c3b1b5835cce7c61bb5c7bdab8468bb6ced47b6</Sha>
    </Dependency>
    <Dependency Name="Microsoft.Extensions.Configuration.Json" Version="10.0.0-preview.2.25109.2">
      <Uri>https://github.com/dotnet/runtime</Uri>
      <Sha>1c3b1b5835cce7c61bb5c7bdab8468bb6ced47b6</Sha>
    </Dependency>
    <Dependency Name="Microsoft.Extensions.Configuration" Version="10.0.0-preview.2.25109.2">
      <Uri>https://github.com/dotnet/runtime</Uri>
      <Sha>1c3b1b5835cce7c61bb5c7bdab8468bb6ced47b6</Sha>
    </Dependency>
    <Dependency Name="Microsoft.Extensions.DependencyInjection" Version="10.0.0-preview.2.25109.2">
      <Uri>https://github.com/dotnet/runtime</Uri>
      <Sha>1c3b1b5835cce7c61bb5c7bdab8468bb6ced47b6</Sha>
    </Dependency>
    <Dependency Name="Microsoft.Extensions.DependencyModel" Version="10.0.0-preview.2.25109.2">
      <Uri>https://github.com/dotnet/runtime</Uri>
      <Sha>1c3b1b5835cce7c61bb5c7bdab8468bb6ced47b6</Sha>
    </Dependency>
    <Dependency Name="Microsoft.Extensions.HostFactoryResolver.Sources" Version="10.0.0-preview.2.25109.2">
      <Uri>https://github.com/dotnet/runtime</Uri>
      <Sha>1c3b1b5835cce7c61bb5c7bdab8468bb6ced47b6</Sha>
    </Dependency>
    <Dependency Name="Microsoft.Extensions.Logging" Version="10.0.0-preview.2.25109.2">
      <Uri>https://github.com/dotnet/runtime</Uri>
      <Sha>1c3b1b5835cce7c61bb5c7bdab8468bb6ced47b6</Sha>
    </Dependency>
    <Dependency Name="Microsoft.NETCore.App.Ref" Version="10.0.0-preview.2.25109.2">
      <Uri>https://github.com/dotnet/runtime</Uri>
      <Sha>1c3b1b5835cce7c61bb5c7bdab8468bb6ced47b6</Sha>
>>>>>>> 540b7c10
    </Dependency>
    <!--
         Win-x64 is used here because we have picked an arbitrary runtime identifier to flow the version of the latest NETCore.App runtime.
         All Runtime.$rid packages should have the same version.
    -->
<<<<<<< HEAD
    <Dependency Name="Microsoft.NETCore.App.Runtime.win-x64" Version="9.0.2">
      <Uri>https://dev.azure.com/dnceng/internal/_git/dotnet-runtime</Uri>
      <Sha>80aa709f5d919c6814726788dc6dabe23e79e672</Sha>
    </Dependency>
    <Dependency Name="System.Text.Json" Version="9.0.2">
      <Uri>https://dev.azure.com/dnceng/internal/_git/dotnet-runtime</Uri>
      <Sha>80aa709f5d919c6814726788dc6dabe23e79e672</Sha>
    </Dependency>
    <Dependency Name="System.Text.Encodings.Web" Version="9.0.2">
      <Uri>https://dev.azure.com/dnceng/internal/_git/dotnet-runtime</Uri>
      <Sha>80aa709f5d919c6814726788dc6dabe23e79e672</Sha>
    </Dependency>
    <Dependency Name="System.Formats.Asn1" Version="9.0.2">
      <Uri>https://dev.azure.com/dnceng/internal/_git/dotnet-runtime</Uri>
      <Sha>80aa709f5d919c6814726788dc6dabe23e79e672</Sha>
    </Dependency>
  </ProductDependencies>
  <ToolsetDependencies>
    <Dependency Name="Microsoft.DotNet.Arcade.Sdk" Version="9.0.0-beta.25111.5">
      <Uri>https://github.com/dotnet/arcade</Uri>
      <Sha>5da211e1c42254cb35e7ef3d5a8428fb24853169</Sha>
    </Dependency>
    <Dependency Name="Microsoft.DotNet.Build.Tasks.Templating" Version="9.0.0-beta.25111.5">
      <Uri>https://github.com/dotnet/arcade</Uri>
      <Sha>5da211e1c42254cb35e7ef3d5a8428fb24853169</Sha>
    </Dependency>
    <Dependency Name="Microsoft.DotNet.Helix.Sdk" Version="9.0.0-beta.25111.5">
      <Uri>https://github.com/dotnet/arcade</Uri>
      <Sha>5da211e1c42254cb35e7ef3d5a8428fb24853169</Sha>
=======
    <Dependency Name="Microsoft.NETCore.App.Runtime.win-x64" Version="10.0.0-preview.2.25109.2">
      <Uri>https://github.com/dotnet/runtime</Uri>
      <Sha>1c3b1b5835cce7c61bb5c7bdab8468bb6ced47b6</Sha>
    </Dependency>
    <Dependency Name="System.Text.Json" Version="10.0.0-preview.2.25109.2">
      <Uri>https://github.com/dotnet/runtime</Uri>
      <Sha>1c3b1b5835cce7c61bb5c7bdab8468bb6ced47b6</Sha>
    </Dependency>
    <Dependency Name="System.Text.Encodings.Web" Version="10.0.0-preview.2.25109.2">
      <Uri>https://github.com/dotnet/runtime</Uri>
      <Sha>1c3b1b5835cce7c61bb5c7bdab8468bb6ced47b6</Sha>
    </Dependency>
    <Dependency Name="System.Formats.Asn1" Version="10.0.0-preview.2.25109.2">
      <Uri>https://github.com/dotnet/runtime</Uri>
      <Sha>1c3b1b5835cce7c61bb5c7bdab8468bb6ced47b6</Sha>
    </Dependency>
    <Dependency Name="System.Runtime.Caching" Version="10.0.0-preview.2.25109.2">
      <Uri>https://github.com/dotnet/runtime</Uri>
      <Sha>1c3b1b5835cce7c61bb5c7bdab8468bb6ced47b6</Sha>
    </Dependency>
  </ProductDependencies>
  <ToolsetDependencies>
    <Dependency Name="Microsoft.DotNet.Arcade.Sdk" Version="10.0.0-beta.25106.4">
      <Uri>https://github.com/dotnet/arcade</Uri>
      <Sha>91630b31ce859c28f637b62b566ea8829b982f2c</Sha>
    </Dependency>
    <Dependency Name="Microsoft.DotNet.Build.Tasks.Templating" Version="10.0.0-beta.25106.4">
      <Uri>https://github.com/dotnet/arcade</Uri>
      <Sha>91630b31ce859c28f637b62b566ea8829b982f2c</Sha>
    </Dependency>
    <Dependency Name="Microsoft.DotNet.Helix.Sdk" Version="10.0.0-beta.25106.4">
      <Uri>https://github.com/dotnet/arcade</Uri>
      <Sha>91630b31ce859c28f637b62b566ea8829b982f2c</Sha>
>>>>>>> 540b7c10
    </Dependency>
  </ToolsetDependencies>
</Dependencies><|MERGE_RESOLUTION|>--- conflicted
+++ resolved
@@ -1,51 +1,6 @@
 <?xml version="1.0" encoding="utf-8"?>
 <Dependencies>
   <ProductDependencies>
-<<<<<<< HEAD
-    <Dependency Name="Microsoft.Extensions.Caching.Memory" Version="9.0.2">
-      <Uri>https://dev.azure.com/dnceng/internal/_git/dotnet-runtime</Uri>
-      <Sha>80aa709f5d919c6814726788dc6dabe23e79e672</Sha>
-    </Dependency>
-    <Dependency Name="Microsoft.Extensions.Configuration.EnvironmentVariables" Version="9.0.2">
-      <Uri>https://dev.azure.com/dnceng/internal/_git/dotnet-runtime</Uri>
-      <Sha>80aa709f5d919c6814726788dc6dabe23e79e672</Sha>
-    </Dependency>
-    <Dependency Name="Microsoft.Extensions.Configuration.Abstractions" Version="9.0.2">
-      <Uri>https://dev.azure.com/dnceng/internal/_git/dotnet-runtime</Uri>
-      <Sha>80aa709f5d919c6814726788dc6dabe23e79e672</Sha>
-    </Dependency>
-    <Dependency Name="Microsoft.Extensions.Configuration.Json" Version="9.0.2">
-      <Uri>https://dev.azure.com/dnceng/internal/_git/dotnet-runtime</Uri>
-      <Sha>80aa709f5d919c6814726788dc6dabe23e79e672</Sha>
-    </Dependency>
-    <Dependency Name="Microsoft.Extensions.Configuration" Version="9.0.2">
-      <Uri>https://dev.azure.com/dnceng/internal/_git/dotnet-runtime</Uri>
-      <Sha>80aa709f5d919c6814726788dc6dabe23e79e672</Sha>
-    </Dependency>
-    <Dependency Name="Microsoft.Extensions.DependencyInjection" Version="9.0.2">
-      <Uri>https://dev.azure.com/dnceng/internal/_git/dotnet-runtime</Uri>
-      <Sha>80aa709f5d919c6814726788dc6dabe23e79e672</Sha>
-    </Dependency>
-    <Dependency Name="Microsoft.Extensions.DependencyModel" Version="9.0.2">
-      <Uri>https://dev.azure.com/dnceng/internal/_git/dotnet-runtime</Uri>
-      <Sha>80aa709f5d919c6814726788dc6dabe23e79e672</Sha>
-    </Dependency>
-    <Dependency Name="Microsoft.Extensions.HostFactoryResolver.Sources" Version="9.0.2-servicing.25066.10">
-      <Uri>https://dev.azure.com/dnceng/internal/_git/dotnet-runtime</Uri>
-      <Sha>80aa709f5d919c6814726788dc6dabe23e79e672</Sha>
-    </Dependency>
-    <Dependency Name="Microsoft.Extensions.Logging" Version="9.0.2">
-      <Uri>https://dev.azure.com/dnceng/internal/_git/dotnet-runtime</Uri>
-      <Sha>80aa709f5d919c6814726788dc6dabe23e79e672</Sha>
-    </Dependency>
-    <Dependency Name="Microsoft.NETCore.App.Ref" Version="9.0.2">
-      <Uri>https://dev.azure.com/dnceng/internal/_git/dotnet-runtime</Uri>
-      <Sha>80aa709f5d919c6814726788dc6dabe23e79e672</Sha>
-    </Dependency>
-    <Dependency Name="Microsoft.NETCore.BrowserDebugHost.Transport" Version="9.0.2-servicing.25066.10">
-      <Uri>https://dev.azure.com/dnceng/internal/_git/dotnet-runtime</Uri>
-      <Sha>80aa709f5d919c6814726788dc6dabe23e79e672</Sha>
-=======
     <Dependency Name="Microsoft.Extensions.Caching.Memory" Version="10.0.0-preview.2.25109.2">
       <Uri>https://github.com/dotnet/runtime</Uri>
       <Sha>1c3b1b5835cce7c61bb5c7bdab8468bb6ced47b6</Sha>
@@ -85,43 +40,11 @@
     <Dependency Name="Microsoft.NETCore.App.Ref" Version="10.0.0-preview.2.25109.2">
       <Uri>https://github.com/dotnet/runtime</Uri>
       <Sha>1c3b1b5835cce7c61bb5c7bdab8468bb6ced47b6</Sha>
->>>>>>> 540b7c10
     </Dependency>
     <!--
          Win-x64 is used here because we have picked an arbitrary runtime identifier to flow the version of the latest NETCore.App runtime.
          All Runtime.$rid packages should have the same version.
     -->
-<<<<<<< HEAD
-    <Dependency Name="Microsoft.NETCore.App.Runtime.win-x64" Version="9.0.2">
-      <Uri>https://dev.azure.com/dnceng/internal/_git/dotnet-runtime</Uri>
-      <Sha>80aa709f5d919c6814726788dc6dabe23e79e672</Sha>
-    </Dependency>
-    <Dependency Name="System.Text.Json" Version="9.0.2">
-      <Uri>https://dev.azure.com/dnceng/internal/_git/dotnet-runtime</Uri>
-      <Sha>80aa709f5d919c6814726788dc6dabe23e79e672</Sha>
-    </Dependency>
-    <Dependency Name="System.Text.Encodings.Web" Version="9.0.2">
-      <Uri>https://dev.azure.com/dnceng/internal/_git/dotnet-runtime</Uri>
-      <Sha>80aa709f5d919c6814726788dc6dabe23e79e672</Sha>
-    </Dependency>
-    <Dependency Name="System.Formats.Asn1" Version="9.0.2">
-      <Uri>https://dev.azure.com/dnceng/internal/_git/dotnet-runtime</Uri>
-      <Sha>80aa709f5d919c6814726788dc6dabe23e79e672</Sha>
-    </Dependency>
-  </ProductDependencies>
-  <ToolsetDependencies>
-    <Dependency Name="Microsoft.DotNet.Arcade.Sdk" Version="9.0.0-beta.25111.5">
-      <Uri>https://github.com/dotnet/arcade</Uri>
-      <Sha>5da211e1c42254cb35e7ef3d5a8428fb24853169</Sha>
-    </Dependency>
-    <Dependency Name="Microsoft.DotNet.Build.Tasks.Templating" Version="9.0.0-beta.25111.5">
-      <Uri>https://github.com/dotnet/arcade</Uri>
-      <Sha>5da211e1c42254cb35e7ef3d5a8428fb24853169</Sha>
-    </Dependency>
-    <Dependency Name="Microsoft.DotNet.Helix.Sdk" Version="9.0.0-beta.25111.5">
-      <Uri>https://github.com/dotnet/arcade</Uri>
-      <Sha>5da211e1c42254cb35e7ef3d5a8428fb24853169</Sha>
-=======
     <Dependency Name="Microsoft.NETCore.App.Runtime.win-x64" Version="10.0.0-preview.2.25109.2">
       <Uri>https://github.com/dotnet/runtime</Uri>
       <Sha>1c3b1b5835cce7c61bb5c7bdab8468bb6ced47b6</Sha>
@@ -155,7 +78,6 @@
     <Dependency Name="Microsoft.DotNet.Helix.Sdk" Version="10.0.0-beta.25106.4">
       <Uri>https://github.com/dotnet/arcade</Uri>
       <Sha>91630b31ce859c28f637b62b566ea8829b982f2c</Sha>
->>>>>>> 540b7c10
     </Dependency>
   </ToolsetDependencies>
 </Dependencies>