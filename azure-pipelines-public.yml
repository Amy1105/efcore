variables:
  - name: _BuildConfig
    value: Release
  - name: _TeamName
    value: AspNetCore
  - name: DOTNET_SKIP_FIRST_TIME_EXPERIENCE
    value: true
  - name: _PublishUsingPipelines
    value: true
  - name: _CosmosConnectionUrl
    value: https://localhost:8081
  - name: _CosmosToken
    value: C2y6yDjf5/R+ob0N8A7Cgv30VRDJIWEHLM+4QDU5DE2nQ9nDuVTqobD4b8mGGyPMbIZnqyMsEcaGQy67XIw/Jw==
  - name: PostBuildSign
    value: false
  - name: _InternalRuntimeDownloadArgs
    value: ''
  - name: LC_ALL
    value: 'en_US.UTF-8'
  - name: LANG
    value: 'en_US.UTF-8'
  - name: LANGUAGE
    value: 'en_US.UTF-8'
  - template: /eng/common/templates/variables/pool-providers.yml

trigger:
  batch: true
  branches:
    include:
      - main
      - release/*
      - feature/*
      - internal/release/*

pr: ['*']

stages:
- stage: build
  displayName: Build
  jobs:
    - template: eng/common/templates/jobs/jobs.yml
      parameters:
        enableMicrobuild: true
        enablePublishBuildArtifacts: true
        enablePublishBuildAssets: true
        enablePublishUsingPipelines: ${{ variables._PublishUsingPipelines }}
        publishAssetsImmediately: true
        enableSourceIndex: false
        enableTelemetry: true
        helixRepo: dotnet/efcore
        jobs:
          - job: Windows
            enablePublishTestResults: true
            pool:
              name: $(DncEngPublicBuildPool)
              demands: ImageOverride -equals 1es-windows-2022-open
              timeoutInMinutes: 90
            variables:
              - _InternalBuildArgs: ''
              # Rely on task Arcade injects, not auto-injected build step.
              - skipComponentGovernanceDetection: true
              - Codeql.SkipTaskAutoInjection: true
            steps:
              - task: NuGetCommand@2
                displayName: 'Clear NuGet caches'
                condition: succeeded()
                inputs:
                  command: custom
                  arguments: 'locals all -clear'
              - script: "echo ##vso[build.addbuildtag]daily-build"
                condition: and(notin(variables['Build.Reason'], 'PullRequest'), ne(variables['IsFinalBuild'], 'true'))
                displayName: 'Set CI tags'
              - script: "echo ##vso[build.addbuildtag]release-candidate"
                condition: and(notin(variables['Build.Reason'], 'PullRequest'), eq(variables['IsFinalBuild'], 'true'))
                displayName: 'Set CI tags'
              - powershell: SqlLocalDB start
                displayName: Start LocalDB
              - script: eng\common\cibuild.cmd -configuration $(_BuildConfig) -prepareMachine /bl:artifacts\log\$(_BuildConfig)\Build.binlog $(_InternalBuildArgs)
                  $(_InternalRuntimeDownloadArgs)
                env:
                  Test__Cosmos__DefaultConnection: $(_CosmosConnectionUrl)
                name: Build
              - task: PublishBuildArtifacts@1
                displayName: Upload TestResults
                condition: always()
                continueOnError: true
                inputs:
                  pathtoPublish: artifacts/TestResults/$(_BuildConfig)/
                  artifactName: $(Agent.Os)_$(Agent.JobName) TestResults
                  artifactType: Container
                  parallel: true

          - job: macOS
            enablePublishTestResults: true
            pool:
              vmImage: macOS-13
            variables:
              # Rely on task Arcade injects, not auto-injected build step.
              - skipComponentGovernanceDetection: true
              - Codeql.SkipTaskAutoInjection: true
            steps:
              - script: eng/common/cibuild.sh --configuration $(_BuildConfig) --prepareMachine /bl:artifacts/log/$(_BuildConfig)/Build.binlog $(_InternalRuntimeDownloadArgs)
                env:
                  Test__Cosmos__DefaultConnection: $(_CosmosConnectionUrl)
                  COMPlus_EnableWriteXorExecute: 0 # Work-around for https://github.com/dotnet/runtime/issues/70758
                name: Build
              - task: PublishBuildArtifacts@1
                displayName: Upload TestResults
                condition: always()
                continueOnError: true
                inputs:
                  pathtoPublish: artifacts/TestResults/$(_BuildConfig)/
                  artifactName: $(Agent.Os)_$(Agent.JobName) TestResults
                  artifactType: Container
                  parallel: true

          - job: Linux
            timeoutInMinutes: 120
            enablePublishTestResults: true
            pool:
              vmImage: ubuntu-22.04
            variables:
              # Rely on task Arcade injects, not auto-injected build step.
              - skipComponentGovernanceDetection: true
              - Codeql.SkipTaskAutoInjection: true
            steps:
              - script: eng/common/cibuild.sh --configuration $(_BuildConfig) --prepareMachine /bl:artifacts/log/$(_BuildConfig)/Build.binlog $(_InternalRuntimeDownloadArgs)
                env:
                  Test__Cosmos__DefaultConnection: $(_CosmosConnectionUrl)
                  Test__Cosmos__AuthToken: $(_CosmosToken)
                name: Build
              - task: PublishBuildArtifacts@1
                displayName: Upload TestResults
                condition: always()
                continueOnError: true
                inputs:
                  pathtoPublish: artifacts/TestResults/$(_BuildConfig)/
                  artifactName: $(Agent.Os)_$(Agent.JobName) TestResults
                  artifactType: Container
                  parallel: true

          - job: Helix
            timeoutInMinutes: 180
            pool:
              name: $(DncEngPublicBuildPool)
              demands: ImageOverride -equals 1es-windows-2022-open
            variables:
              # Rely on task Arcade injects, not auto-injected build step.
              - skipComponentGovernanceDetection: true
              - Codeql.SkipTaskAutoInjection: true
              - name: _HelixBuildConfig
                value: $(_BuildConfig)
              - name: HelixTargetQueues
<<<<<<< HEAD
                value: Windows.10.Amd64.Open;OSX.13.ARM64.Open;Ubuntu.2204.Amd64.Open@mcr.microsoft.com/dotnet-buildtools/prereqs:ubuntu-20.04-helix-sqlserver-amd64
=======
                value: Windows.10.Amd64.Open;OSX.13.Amd64.Open;OSX.13.ARM64.Open;Ubuntu.2204.Amd64.Open@mcr.microsoft.com/dotnet-buildtools/prereqs:ubuntu-20.04-helix-sqlserver-amd64
>>>>>>> 4f4bd31c
              - name: _HelixAccessToken
                value: '' # Needed for public queues
            steps:
              - task: NuGetCommand@2
                displayName: 'Clear NuGet caches'
                condition: succeeded()
                inputs:
                  command: custom
                  arguments: 'locals all -clear'
              - script: restore.cmd -ci /p:configuration=$(_BuildConfig) $(_InternalRuntimeDownloadArgs)
                displayName: Restore packages
              - script: .dotnet\dotnet build eng\helix.proj /restore /t:Test /p:configuration=$(_BuildConfig) /bl:artifacts/log/$(_BuildConfig)/SendToHelix.binlog $(_InternalRuntimeDownloadArgs)
                displayName: Send job to helix
                env:
                  HelixAccessToken: $(_HelixAccessToken)
                  SYSTEM_ACCESSTOKEN: $(System.AccessToken) # We need to set this env var to publish helix results to Azure Dev Ops
                  MSSQL_SA_PASSWORD: "PLACEHOLDER"
                  COMPlus_EnableWriteXorExecute: 0 # Work-around for https://github.com/dotnet/runtime/issues/70758
                  DotNetBuildsInternalReadSasToken: $(dotnetbuilds-internal-container-read-token)<|MERGE_RESOLUTION|>--- conflicted
+++ resolved
@@ -151,11 +151,7 @@
               - name: _HelixBuildConfig
                 value: $(_BuildConfig)
               - name: HelixTargetQueues
-<<<<<<< HEAD
-                value: Windows.10.Amd64.Open;OSX.13.ARM64.Open;Ubuntu.2204.Amd64.Open@mcr.microsoft.com/dotnet-buildtools/prereqs:ubuntu-20.04-helix-sqlserver-amd64
-=======
                 value: Windows.10.Amd64.Open;OSX.13.Amd64.Open;OSX.13.ARM64.Open;Ubuntu.2204.Amd64.Open@mcr.microsoft.com/dotnet-buildtools/prereqs:ubuntu-20.04-helix-sqlserver-amd64
->>>>>>> 4f4bd31c
               - name: _HelixAccessToken
                 value: '' # Needed for public queues
             steps:
