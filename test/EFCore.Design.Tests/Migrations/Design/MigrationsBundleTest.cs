﻿// Licensed to the .NET Foundation under one or more agreements.
// The .NET Foundation licenses this file to you under the MIT license.

using Microsoft.DotNet.Cli.CommandLine;

namespace Microsoft.EntityFrameworkCore.Migrations.Design;

public class MigrationsBundleTest
{
    [Fact]
    public void Short_names_are_unique()
    {
        foreach (var command in GetCommands())
        {
            foreach (var group in command.Options.GroupBy(o => o.ShortName))
            {
                Assert.True(
                    group.Key == null || group.Count() == 1,
                    "Duplicate short names on command '"
                    + GetFullName(command)
                    + "': "
                    + string.Join("; ", group.Select(o => o.Template)));
            }
        }
    }

    [Fact]
    public void Long_names_are_unique()
    {
        foreach (var command in GetCommands())
        {
            foreach (var group in command.Options.GroupBy(o => o.LongName))
            {
                Assert.True(
                    group.Key == null || group.Count() == 1,
                    "Duplicate option names on command '"
                    + GetFullName(command)
                    + "': "
                    + string.Join("; ", group.Select(o => o.Template)));
            }
        }
    }

<<<<<<< HEAD
    private static IEnumerable<CommandLineApplication> GetCommands()
    {
        var app = new CommandLineApplication { Name = "bundle" };
=======
        [Fact]
        public void HandleResponseFiles_is_true()
        {
            var app = new CommandLineApplication { Name = "efbundle" };
            MigrationsBundle.Configure(app);

            Assert.True(app.HandleResponseFiles);
        }

        [Fact]
        public void AllowArgumentSeparator_is_true()
        {
            var app = new CommandLineApplication { Name = "efbundle" };
            MigrationsBundle.Configure(app);

            Assert.True(app.AllowArgumentSeparator);
        }

        private static IEnumerable<CommandLineApplication> GetCommands()
        {
            var app = new CommandLineApplication { Name = "efbundle" };
>>>>>>> 5f904957

        MigrationsBundle.Configure(app);

        return GetCommands(app);
    }

    private static IEnumerable<CommandLineApplication> GetCommands(CommandLineApplication command)
    {
        var commands = new Stack<CommandLineApplication>();
        commands.Push(command);

        while (commands.Count != 0)
        {
            command = commands.Pop();

            yield return command;

            foreach (var subcommand in command.Commands)
            {
                commands.Push(subcommand);
            }
        }
    }

    private static string GetFullName(CommandLineApplication command)
    {
        var names = new Stack<string>();

        while (command != null)
        {
            names.Push(command.Name);

            command = command.Parent;
        }

        return string.Join(" ", names);
    }
}<|MERGE_RESOLUTION|>--- conflicted
+++ resolved
@@ -41,33 +41,27 @@
         }
     }
 
-<<<<<<< HEAD
+    [Fact]
+    public void HandleResponseFiles_is_true()
+    {
+        var app = new CommandLineApplication { Name = "efbundle" };
+        MigrationsBundle.Configure(app);
+
+        Assert.True(app.HandleResponseFiles);
+    }
+
+    [Fact]
+    public void AllowArgumentSeparator_is_true()
+    {
+        var app = new CommandLineApplication { Name = "efbundle" };
+        MigrationsBundle.Configure(app);
+
+        Assert.True(app.AllowArgumentSeparator);
+    }
+
     private static IEnumerable<CommandLineApplication> GetCommands()
     {
-        var app = new CommandLineApplication { Name = "bundle" };
-=======
-        [Fact]
-        public void HandleResponseFiles_is_true()
-        {
-            var app = new CommandLineApplication { Name = "efbundle" };
-            MigrationsBundle.Configure(app);
-
-            Assert.True(app.HandleResponseFiles);
-        }
-
-        [Fact]
-        public void AllowArgumentSeparator_is_true()
-        {
-            var app = new CommandLineApplication { Name = "efbundle" };
-            MigrationsBundle.Configure(app);
-
-            Assert.True(app.AllowArgumentSeparator);
-        }
-
-        private static IEnumerable<CommandLineApplication> GetCommands()
-        {
-            var app = new CommandLineApplication { Name = "efbundle" };
->>>>>>> 5f904957
+        var app = new CommandLineApplication { Name = "efbundle" };
 
         MigrationsBundle.Configure(app);
 
