--- conflicted
+++ resolved
@@ -11309,7 +11309,6 @@
 """);
     }
 
-<<<<<<< HEAD
     public override async Task ElementAt_basic_with_OrderBy(bool async)
     {
         await base.ElementAt_basic_with_OrderBy(async);
@@ -11459,31 +11458,20 @@
 """);
     }
 
-=======
->>>>>>> 6a53a384
     public override async Task Set_operator_with_navigation_in_projection_groupby_aggregate(bool async)
     {
         await base.Set_operator_with_navigation_in_projection_groupby_aggregate(async);
 
         AssertSql(
-<<<<<<< HEAD
-            """
-=======
-"""
->>>>>>> 6a53a384
+            """
 SELECT [s].[Name], (
     SELECT COALESCE(SUM(CAST(LEN([c].[Location]) AS int)), 0)
     FROM [Gears] AS [g2]
     LEFT JOIN [Officers] AS [o2] ON [g2].[Nickname] = [o2].[Nickname] AND [g2].[SquadId] = [o2].[SquadId]
     INNER JOIN [Squads] AS [s0] ON [g2].[SquadId] = [s0].[Id]
     INNER JOIN [Cities] AS [c] ON [g2].[CityOfBirthName] = [c].[Name]
-<<<<<<< HEAD
     WHERE N'Marcus' IN (
         SELECT [t0].[Nickname]
-=======
-    WHERE EXISTS (
-        SELECT 1
->>>>>>> 6a53a384
         FROM (
             SELECT [g3].[Nickname], [g3].[SquadId], [g3].[AssignedCityName], [g3].[CityOfBirthName], [g3].[FullName], [g3].[HasSoulPatch], [g3].[LeaderNickname], [g3].[LeaderSquadId], [g3].[Rank], CASE
                 WHEN [o3].[Nickname] IS NOT NULL THEN N'Officer'
@@ -11497,19 +11485,11 @@
             FROM [Gears] AS [g4]
             LEFT JOIN [Officers] AS [o4] ON [g4].[Nickname] = [o4].[Nickname] AND [g4].[SquadId] = [o4].[SquadId]
         ) AS [t0]
-<<<<<<< HEAD
     ) AND ([s].[Name] = [s0].[Name] OR ([s].[Name] IS NULL AND [s0].[Name] IS NULL))) AS [SumOfLengths]
 FROM [Gears] AS [g]
 INNER JOIN [Squads] AS [s] ON [g].[SquadId] = [s].[Id]
 WHERE N'Marcus' IN (
     SELECT [t].[Nickname]
-=======
-        WHERE [t0].[Nickname] = N'Marcus') AND ([s].[Name] = [s0].[Name] OR (([s].[Name] IS NULL) AND ([s0].[Name] IS NULL)))) AS [SumOfLengths]
-FROM [Gears] AS [g]
-INNER JOIN [Squads] AS [s] ON [g].[SquadId] = [s].[Id]
-WHERE EXISTS (
-    SELECT 1
->>>>>>> 6a53a384
     FROM (
         SELECT [g0].[Nickname], [g0].[SquadId], [g0].[AssignedCityName], [g0].[CityOfBirthName], [g0].[FullName], [g0].[HasSoulPatch], [g0].[LeaderNickname], [g0].[LeaderSquadId], [g0].[Rank], CASE
             WHEN [o0].[Nickname] IS NOT NULL THEN N'Officer'
@@ -11523,11 +11503,57 @@
         FROM [Gears] AS [g1]
         LEFT JOIN [Officers] AS [o1] ON [g1].[Nickname] = [o1].[Nickname] AND [g1].[SquadId] = [o1].[SquadId]
     ) AS [t]
-<<<<<<< HEAD
 )
-=======
+GROUP BY [s].[Name]
+""");
+    }
+
+    public override async Task Set_operator_with_navigation_in_projection_groupby_aggregate(bool async)
+    {
+        await base.Set_operator_with_navigation_in_projection_groupby_aggregate(async);
+
+        AssertSql(
+"""
+SELECT [s].[Name], (
+    SELECT COALESCE(SUM(CAST(LEN([c].[Location]) AS int)), 0)
+    FROM [Gears] AS [g2]
+    LEFT JOIN [Officers] AS [o2] ON [g2].[Nickname] = [o2].[Nickname] AND [g2].[SquadId] = [o2].[SquadId]
+    INNER JOIN [Squads] AS [s0] ON [g2].[SquadId] = [s0].[Id]
+    INNER JOIN [Cities] AS [c] ON [g2].[CityOfBirthName] = [c].[Name]
+    WHERE EXISTS (
+        SELECT 1
+        FROM (
+            SELECT [g3].[Nickname], [g3].[SquadId], [g3].[AssignedCityName], [g3].[CityOfBirthName], [g3].[FullName], [g3].[HasSoulPatch], [g3].[LeaderNickname], [g3].[LeaderSquadId], [g3].[Rank], CASE
+                WHEN [o3].[Nickname] IS NOT NULL THEN N'Officer'
+            END AS [Discriminator]
+            FROM [Gears] AS [g3]
+            LEFT JOIN [Officers] AS [o3] ON [g3].[Nickname] = [o3].[Nickname] AND [g3].[SquadId] = [o3].[SquadId]
+            UNION ALL
+            SELECT [g4].[Nickname], [g4].[SquadId], [g4].[AssignedCityName], [g4].[CityOfBirthName], [g4].[FullName], [g4].[HasSoulPatch], [g4].[LeaderNickname], [g4].[LeaderSquadId], [g4].[Rank], CASE
+                WHEN [o4].[Nickname] IS NOT NULL THEN N'Officer'
+            END AS [Discriminator]
+            FROM [Gears] AS [g4]
+            LEFT JOIN [Officers] AS [o4] ON [g4].[Nickname] = [o4].[Nickname] AND [g4].[SquadId] = [o4].[SquadId]
+        ) AS [t0]
+        WHERE [t0].[Nickname] = N'Marcus') AND ([s].[Name] = [s0].[Name] OR (([s].[Name] IS NULL) AND ([s0].[Name] IS NULL)))) AS [SumOfLengths]
+FROM [Gears] AS [g]
+INNER JOIN [Squads] AS [s] ON [g].[SquadId] = [s].[Id]
+WHERE EXISTS (
+    SELECT 1
+    FROM (
+        SELECT [g0].[Nickname], [g0].[SquadId], [g0].[AssignedCityName], [g0].[CityOfBirthName], [g0].[FullName], [g0].[HasSoulPatch], [g0].[LeaderNickname], [g0].[LeaderSquadId], [g0].[Rank], CASE
+            WHEN [o0].[Nickname] IS NOT NULL THEN N'Officer'
+        END AS [Discriminator]
+        FROM [Gears] AS [g0]
+        LEFT JOIN [Officers] AS [o0] ON [g0].[Nickname] = [o0].[Nickname] AND [g0].[SquadId] = [o0].[SquadId]
+        UNION ALL
+        SELECT [g1].[Nickname], [g1].[SquadId], [g1].[AssignedCityName], [g1].[CityOfBirthName], [g1].[FullName], [g1].[HasSoulPatch], [g1].[LeaderNickname], [g1].[LeaderSquadId], [g1].[Rank], CASE
+            WHEN [o1].[Nickname] IS NOT NULL THEN N'Officer'
+        END AS [Discriminator]
+        FROM [Gears] AS [g1]
+        LEFT JOIN [Officers] AS [o1] ON [g1].[Nickname] = [o1].[Nickname] AND [g1].[SquadId] = [o1].[SquadId]
+    ) AS [t]
     WHERE [t].[Nickname] = N'Marcus')
->>>>>>> 6a53a384
 GROUP BY [s].[Name]
 """);
     }
