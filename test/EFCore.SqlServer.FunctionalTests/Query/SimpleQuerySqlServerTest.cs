﻿// Licensed to the .NET Foundation under one or more agreements.
// The .NET Foundation licenses this file to you under the MIT license.



// ReSharper disable InconsistentNaming
namespace Microsoft.EntityFrameworkCore.Query;

public class SimpleQuerySqlServerTest : SimpleQueryRelationalTestBase
{
    protected override ITestStoreFactory TestStoreFactory
        => SqlServerTestStoreFactory.Instance;

    public override async Task Multiple_nested_reference_navigations(bool async)
    {
        await base.Multiple_nested_reference_navigations(async);

        AssertSql(
            @"@__p_0='3'

SELECT TOP(1) [s].[Id], [s].[Email], [s].[Logon], [s].[ManagerId], [s].[Name], [s].[SecondaryManagerId]
FROM [Staff] AS [s]
WHERE [s].[Id] = @__p_0",
            //
            @"@__id_0='1'

SELECT TOP(2) [a].[Id], [a].[Complete], [a].[Deleted], [a].[PeriodEnd], [a].[PeriodStart], [a].[StaffId], [s].[Id], [s].[Email], [s].[Logon], [s].[ManagerId], [s].[Name], [s].[SecondaryManagerId], [s0].[Id], [s0].[Email], [s0].[Logon], [s0].[ManagerId], [s0].[Name], [s0].[SecondaryManagerId], [s1].[Id], [s1].[Email], [s1].[Logon], [s1].[ManagerId], [s1].[Name], [s1].[SecondaryManagerId]
FROM [Appraisals] AS [a]
INNER JOIN [Staff] AS [s] ON [a].[StaffId] = [s].[Id]
LEFT JOIN [Staff] AS [s0] ON [s].[ManagerId] = [s0].[Id]
LEFT JOIN [Staff] AS [s1] ON [s].[SecondaryManagerId] = [s1].[Id]
WHERE [a].[Id] = @__id_0");
    }

    public override async Task Comparing_enum_casted_to_byte_with_int_parameter(bool async)
    {
        await base.Comparing_enum_casted_to_byte_with_int_parameter(async);

        AssertSql(
            @"@__bitterTaste_0='1'

SELECT [i].[IceCreamId], [i].[Name], [i].[Taste]
FROM [IceCreams] AS [i]
WHERE [i].[Taste] = @__bitterTaste_0");
    }

    public override async Task Comparing_enum_casted_to_byte_with_int_constant(bool async)
    {
        await base.Comparing_enum_casted_to_byte_with_int_constant(async);

        AssertSql(
            @"SELECT [i].[IceCreamId], [i].[Name], [i].[Taste]
FROM [IceCreams] AS [i]
WHERE [i].[Taste] = 1");
    }

    public override async Task Comparing_byte_column_to_enum_in_vb_creating_double_cast(bool async)
    {
        await base.Comparing_byte_column_to_enum_in_vb_creating_double_cast(async);

        AssertSql(
            @"SELECT [f].[Id], [f].[Taste]
FROM [Food] AS [f]
WHERE [f].[Taste] = CAST(1 AS tinyint)");
    }

    public override async Task Null_check_removal_in_ternary_maintain_appropriate_cast(bool async)
    {
        await base.Null_check_removal_in_ternary_maintain_appropriate_cast(async);

        AssertSql(
            @"SELECT CAST([f].[Taste] AS tinyint) AS [Bar]
FROM [Food] AS [f]");
    }

    public override async Task Bool_discriminator_column_works(bool async)
    {
        await base.Bool_discriminator_column_works(async);

        AssertSql(
            @"SELECT [a].[Id], [a].[BlogId], [b].[Id], [b].[IsPhotoBlog], [b].[Title], [b].[NumberOfPhotos]
FROM [Authors] AS [a]
LEFT JOIN [Blog] AS [b] ON [a].[BlogId] = [b].[Id]");
    }

    public override async Task Count_member_over_IReadOnlyCollection_works(bool async)
    {
        await base.Count_member_over_IReadOnlyCollection_works(async);

        AssertSql(
            @"SELECT (
    SELECT COUNT(*)
    FROM [Books] AS [b]
    WHERE [a].[AuthorId] = [b].[AuthorId]) AS [BooksCount]
FROM [Authors] AS [a]");
    }

    public override async Task Multiple_different_entity_type_from_different_namespaces(bool async)
    {
        await base.Multiple_different_entity_type_from_different_namespaces(async);

        AssertSql(
            @"SELECT cast(null as int) AS MyValue");
    }

    public override async Task Unwrap_convert_node_over_projection_when_translating_contains_over_subquery(bool async)
    {
        await base.Unwrap_convert_node_over_projection_when_translating_contains_over_subquery(async);

        AssertSql(
            @"@__currentUserId_0='1'

SELECT CASE
    WHEN EXISTS (
        SELECT 1
        FROM [Memberships] AS [m]
        INNER JOIN [Users] AS [u0] ON [m].[UserId] = [u0].[Id]
        WHERE EXISTS (
            SELECT 1
            FROM [Memberships] AS [m0]
            WHERE [m0].[UserId] = @__currentUserId_0 AND [m0].[GroupId] = [m].[GroupId]) AND [u0].[Id] = [u].[Id]) THEN CAST(1 AS bit)
    ELSE CAST(0 AS bit)
END AS [HasAccess]
FROM [Users] AS [u]");
    }

    public override async Task Unwrap_convert_node_over_projection_when_translating_contains_over_subquery_2(bool async)
    {
        await base.Unwrap_convert_node_over_projection_when_translating_contains_over_subquery_2(async);

        AssertSql(
            @"@__currentUserId_0='1'

SELECT CASE
    WHEN EXISTS (
        SELECT 1
        FROM [Memberships] AS [m]
        INNER JOIN [Groups] AS [g] ON [m].[GroupId] = [g].[Id]
        INNER JOIN [Users] AS [u0] ON [m].[UserId] = [u0].[Id]
        WHERE EXISTS (
            SELECT 1
            FROM [Memberships] AS [m0]
            INNER JOIN [Groups] AS [g0] ON [m0].[GroupId] = [g0].[Id]
            WHERE [m0].[UserId] = @__currentUserId_0 AND [g0].[Id] = [g].[Id]) AND [u0].[Id] = [u].[Id]) THEN CAST(1 AS bit)
    ELSE CAST(0 AS bit)
END AS [HasAccess]
FROM [Users] AS [u]");
    }

    public override async Task Unwrap_convert_node_over_projection_when_translating_contains_over_subquery_3(bool async)
    {
        await base.Unwrap_convert_node_over_projection_when_translating_contains_over_subquery_3(async);

        AssertSql(
            @"@__currentUserId_0='1'

SELECT CASE
    WHEN EXISTS (
        SELECT 1
        FROM [Memberships] AS [m]
        INNER JOIN [Users] AS [u0] ON [m].[UserId] = [u0].[Id]
        WHERE EXISTS (
            SELECT 1
            FROM [Memberships] AS [m0]
            WHERE [m0].[UserId] = @__currentUserId_0 AND [m0].[GroupId] = [m].[GroupId]) AND [u0].[Id] = [u].[Id]) THEN CAST(1 AS bit)
    ELSE CAST(0 AS bit)
END AS [HasAccess]
FROM [Users] AS [u]");
    }

    public override async Task GroupBy_aggregate_on_right_side_of_join(bool async)
    {
        await base.GroupBy_aggregate_on_right_side_of_join(async);

        AssertSql(
            @"@__orderId_0='123456'

SELECT [o].[Id], [o].[CancellationDate], [o].[OrderId], [o].[ShippingDate]
FROM [OrderItems] AS [o]
INNER JOIN (
    SELECT [o0].[OrderId] AS [Key]
    FROM [OrderItems] AS [o0]
    WHERE [o0].[OrderId] = @__orderId_0
    GROUP BY [o0].[OrderId]
) AS [t] ON [o].[OrderId] = [t].[Key]
WHERE [o].[OrderId] = @__orderId_0
ORDER BY [o].[OrderId]");
    }

    public override async Task Enum_with_value_converter_matching_take_value(bool async)
    {
        await base.Enum_with_value_converter_matching_take_value(async);

        AssertSql(
            @"@__orderItemType_1='MyType1' (Nullable = false) (Size = 4000)
@__p_0='1'

SELECT [o1].[Id], COALESCE((
    SELECT TOP(1) [o2].[Price]
    FROM [OrderItems] AS [o2]
    WHERE [o1].[Id] = [o2].[Order26472Id] AND [o2].[Type] = @__orderItemType_1), 0.0E0) AS [SpecialSum]
FROM (
    SELECT TOP(@__p_0) [o].[Id]
    FROM [Orders] AS [o]
    WHERE EXISTS (
        SELECT 1
        FROM [OrderItems] AS [o0]
        WHERE [o].[Id] = [o0].[Order26472Id])
    ORDER BY [o].[Id]
) AS [t]
INNER JOIN [Orders] AS [o1] ON [t].[Id] = [o1].[Id]
ORDER BY [t].[Id]");
    }

    public override async Task GroupBy_Aggregate_over_navigations_repeated(bool async)
    {
        await base.GroupBy_Aggregate_over_navigations_repeated(async);

        AssertSql(
            @"SELECT MIN([o].[HourlyRate]) AS [HourlyRate], MIN([c].[Id]) AS [CustomerId], MIN([c0].[Name]) AS [CustomerName]
FROM [TimeSheets] AS [t]
LEFT JOIN [Order] AS [o] ON [t].[OrderId] = [o].[Id]
INNER JOIN [Project] AS [p] ON [t].[ProjectId] = [p].[Id]
INNER JOIN [Customers] AS [c] ON [p].[CustomerId] = [c].[Id]
INNER JOIN [Project] AS [p0] ON [t].[ProjectId] = [p0].[Id]
INNER JOIN [Customers] AS [c0] ON [p0].[CustomerId] = [c0].[Id]
WHERE [t].[OrderId] IS NOT NULL
GROUP BY [t].[OrderId]");
    }

    public override async Task Aggregate_over_subquery_in_group_by_projection(bool async)
    {
        await base.Aggregate_over_subquery_in_group_by_projection(async);

        AssertSql(
            @"SELECT [o].[CustomerId], (
    SELECT MIN([o0].[HourlyRate])
    FROM [Order] AS [o0]
    WHERE [o0].[CustomerId] = [o].[CustomerId]) AS [CustomerMinHourlyRate], MIN([o].[HourlyRate]) AS [HourlyRate], COUNT(*) AS [Count]
FROM [Order] AS [o]
WHERE [o].[Number] <> N'A1' OR [o].[Number] IS NULL
GROUP BY [o].[CustomerId], [o].[Number]");
    }

    public override async Task Aggregate_over_subquery_in_group_by_projection_2(bool async)
    {
        await base.Aggregate_over_subquery_in_group_by_projection_2(async);

        AssertSql(
            @"SELECT [t].[Value] AS [A], (
    SELECT MAX([t0].[Id])
    FROM [Table] AS [t0]
    WHERE [t0].[Value] = ((
        SELECT MAX([t1].[Id])
        FROM [Table] AS [t1]
        WHERE [t].[Value] = [t1].[Value] OR ([t].[Value] IS NULL AND [t1].[Value] IS NULL)) * 6) OR ([t0].[Value] IS NULL AND (
        SELECT MAX([t1].[Id])
        FROM [Table] AS [t1]
        WHERE [t].[Value] = [t1].[Value] OR ([t].[Value] IS NULL AND [t1].[Value] IS NULL)) IS NULL)) AS [B]
FROM [Table] AS [t]
GROUP BY [t].[Value]");
    }

    public override async Task Group_by_aggregate_in_subquery_projection_after_group_by(bool async)
    {
        await base.Group_by_aggregate_in_subquery_projection_after_group_by(async);

        AssertSql(
            @"SELECT [t].[Value] AS [A], COALESCE(SUM([t].[Id]), 0) AS [B], COALESCE((
    SELECT TOP(1) (
        SELECT COALESCE(SUM([t1].[Id]), 0)
        FROM [Table] AS [t1]
        WHERE [t].[Value] = [t1].[Value] OR ([t].[Value] IS NULL AND [t1].[Value] IS NULL)) + COALESCE(SUM([t0].[Id]), 0)
    FROM [Table] AS [t0]
    GROUP BY [t0].[Value]
    ORDER BY (SELECT 1)), 0) AS [C]
FROM [Table] AS [t]
GROUP BY [t].[Value]");
<<<<<<< HEAD
=======
        }

        public override async Task Group_by_multiple_aggregate_joining_different_tables(bool async)
        {
            await base.Group_by_multiple_aggregate_joining_different_tables(async);

            AssertSql(
                @"SELECT COUNT(DISTINCT ([c].[Value1])) AS [Test1], COUNT(DISTINCT ([c0].[Value2])) AS [Test2]
FROM (
    SELECT [p].[Child1Id], [p].[Child2Id], 1 AS [Key]
    FROM [Parents] AS [p]
) AS [t]
LEFT JOIN [Child1] AS [c] ON [t].[Child1Id] = [c].[Id]
LEFT JOIN [Child2] AS [c0] ON [t].[Child2Id] = [c0].[Id]
GROUP BY [t].[Key]");
        }

        public override async Task Group_by_multiple_aggregate_joining_different_tables_with_query_filter(bool async)
        {
            await base.Group_by_multiple_aggregate_joining_different_tables_with_query_filter(async);

            AssertSql(
                @"SELECT COUNT(DISTINCT ([t0].[Value1])) AS [Test1], (
    SELECT DISTINCT COUNT(DISTINCT ([t2].[Value2]))
    FROM (
        SELECT [p0].[Id], [p0].[Child1Id], [p0].[Child2Id], [p0].[ChildFilter1Id], [p0].[ChildFilter2Id], 1 AS [Key]
        FROM [Parents] AS [p0]
    ) AS [t1]
    LEFT JOIN (
        SELECT [c0].[Id], [c0].[Filter2], [c0].[Value2]
        FROM [ChildFilter2] AS [c0]
        WHERE [c0].[Filter2] = N'Filter2'
    ) AS [t2] ON [t1].[ChildFilter2Id] = [t2].[Id]
    WHERE [t].[Key] = [t1].[Key]) AS [Test2]
FROM (
    SELECT [p].[ChildFilter1Id], 1 AS [Key]
    FROM [Parents] AS [p]
) AS [t]
LEFT JOIN (
    SELECT [c].[Id], [c].[Value1]
    FROM [ChildFilter1] AS [c]
    WHERE [c].[Filter1] = N'Filter1'
) AS [t0] ON [t].[ChildFilter1Id] = [t0].[Id]
GROUP BY [t].[Key]");
        }
>>>>>>> 10b44333
    }
}<|MERGE_RESOLUTION|>--- conflicted
+++ resolved
@@ -276,9 +276,7 @@
     ORDER BY (SELECT 1)), 0) AS [C]
 FROM [Table] AS [t]
 GROUP BY [t].[Value]");
-<<<<<<< HEAD
-=======
-        }
+    }
 
         public override async Task Group_by_multiple_aggregate_joining_different_tables(bool async)
         {
@@ -323,6 +321,4 @@
 ) AS [t0] ON [t].[ChildFilter1Id] = [t0].[Id]
 GROUP BY [t].[Key]");
         }
->>>>>>> 10b44333
-    }
 }