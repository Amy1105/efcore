--- conflicted
+++ resolved
@@ -218,7 +218,6 @@
             .OrderBy(e => EF.Functions.VectorDistance(e.BytesArray, inputVector))
             .ToListAsync();
 
-<<<<<<< HEAD
         Assert.Equal(3, booksFromStore.Count);
         AssertSql(
             """
@@ -228,9 +227,6 @@
 FROM root c
 ORDER BY VectorDistance(c["BytesArray"], @__p_1, false, {'distanceFunction':'cosine', 'dataType':'uint8'})
 """);
-=======
-        AssertSql();
->>>>>>> b8e4bcb3
     }
 
     [ConditionalFact]
