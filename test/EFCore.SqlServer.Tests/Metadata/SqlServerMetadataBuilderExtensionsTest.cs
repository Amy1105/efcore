--- conflicted
+++ resolved
@@ -14,285 +14,6 @@
 
     [ConditionalFact]
     public void Can_access_model_value_generation_strategy()
-<<<<<<< HEAD
-    {
-        var builder = CreateBuilder();
-
-        Assert.Null(builder.Metadata.GetValueGenerationStrategy());
-        Assert.Null(builder.Metadata.GetValueGenerationStrategyConfigurationSource());
-
-        Assert.NotNull(
-            builder.HasValueGenerationStrategy(SqlServerValueGenerationStrategy.SequenceHiLo));
-        Assert.Equal(SqlServerValueGenerationStrategy.SequenceHiLo, builder.Metadata.GetValueGenerationStrategy());
-
-        Assert.NotNull(
-            builder.HasValueGenerationStrategy(SqlServerValueGenerationStrategy.IdentityColumn, fromDataAnnotation: true));
-        Assert.Equal(
-            SqlServerValueGenerationStrategy.IdentityColumn, builder.Metadata.GetValueGenerationStrategy());
-        Assert.Equal(ConfigurationSource.DataAnnotation, builder.Metadata.GetValueGenerationStrategyConfigurationSource());
-        Assert.NotNull(builder.HasValueGenerationStrategy(SqlServerValueGenerationStrategy.IdentityColumn));
-
-        Assert.Null(
-            builder.HasValueGenerationStrategy(SqlServerValueGenerationStrategy.SequenceHiLo));
-        Assert.Equal(SqlServerValueGenerationStrategy.IdentityColumn, builder.Metadata.GetValueGenerationStrategy());
-
-        Assert.NotNull(builder.HasValueGenerationStrategy(null, fromDataAnnotation: true));
-        Assert.Null(builder.Metadata.GetValueGenerationStrategy());
-        Assert.Null(builder.Metadata.GetValueGenerationStrategyConfigurationSource());
-    }
-
-    [ConditionalFact]
-    public void Can_access_model_max_size()
-    {
-        var builder = CreateBuilder();
-
-        Assert.Null(builder.Metadata.GetDatabaseMaxSize());
-        Assert.Null(builder.Metadata.GetDatabaseMaxSizeConfigurationSource());
-
-        Assert.NotNull(builder.HasDatabaseMaxSize("50 GB"));
-        Assert.Equal("50 GB", builder.Metadata.GetDatabaseMaxSize());
-
-        Assert.NotNull(
-            builder.HasDatabaseMaxSize("100 GB", fromDataAnnotation: true));
-        Assert.Equal("100 GB", builder.Metadata.GetDatabaseMaxSize());
-        Assert.Equal(ConfigurationSource.DataAnnotation, builder.Metadata.GetDatabaseMaxSizeConfigurationSource());
-        Assert.NotNull(builder.HasDatabaseMaxSize("100 GB"));
-
-        Assert.Null(builder.HasDatabaseMaxSize("500 GB"));
-        Assert.Equal("100 GB", builder.Metadata.GetDatabaseMaxSize());
-
-        Assert.NotNull(builder.HasDatabaseMaxSize(null, fromDataAnnotation: true));
-        Assert.Null(builder.Metadata.GetDatabaseMaxSize());
-        Assert.Null(builder.Metadata.GetDatabaseMaxSizeConfigurationSource());
-    }
-
-    [ConditionalFact]
-    public void Can_access_model_service_tier()
-    {
-        var builder = CreateBuilder();
-
-        Assert.Null(builder.Metadata.GetServiceTierSql());
-        Assert.Null(builder.Metadata.GetServiceTierSqlConfigurationSource());
-
-        Assert.NotNull(builder.HasServiceTierSql("premium"));
-        Assert.Equal("premium", builder.Metadata.GetServiceTierSql());
-
-        Assert.NotNull(
-            builder.HasServiceTierSql("basic", fromDataAnnotation: true));
-        Assert.Equal("basic", builder.Metadata.GetServiceTierSql());
-        Assert.Equal(ConfigurationSource.DataAnnotation, builder.Metadata.GetServiceTierSqlConfigurationSource());
-        Assert.NotNull(builder.HasServiceTierSql("basic"));
-
-        Assert.Null(builder.HasServiceTierSql("premium"));
-        Assert.Equal("basic", builder.Metadata.GetServiceTierSql());
-
-        Assert.NotNull(builder.HasServiceTierSql(null, fromDataAnnotation: true));
-        Assert.Null(builder.Metadata.GetServiceTierSql());
-        Assert.Null(builder.Metadata.GetServiceTierSqlConfigurationSource());
-    }
-
-    [ConditionalFact]
-    public void Can_access_model_performance_level()
-    {
-        var builder = CreateBuilder();
-
-        Assert.Null(builder.Metadata.GetPerformanceLevelSql());
-        Assert.Null(builder.Metadata.GetPerformanceLevelSqlConfigurationSource());
-
-        Assert.NotNull(builder.HasPerformanceLevelSql("P1"));
-        Assert.Equal("P1", builder.Metadata.GetPerformanceLevelSql());
-
-        Assert.NotNull(
-            builder.HasPerformanceLevelSql("P4", fromDataAnnotation: true));
-        Assert.Equal("P4", builder.Metadata.GetPerformanceLevelSql());
-        Assert.Equal(ConfigurationSource.DataAnnotation, builder.Metadata.GetPerformanceLevelSqlConfigurationSource());
-        Assert.NotNull(builder.HasPerformanceLevelSql("P4"));
-
-        Assert.Null(builder.HasPerformanceLevelSql("P1"));
-        Assert.Equal("P4", builder.Metadata.GetPerformanceLevelSql());
-
-        Assert.NotNull(builder.HasPerformanceLevelSql(null, fromDataAnnotation: true));
-        Assert.Null(builder.Metadata.GetPerformanceLevelSql());
-        Assert.Null(builder.Metadata.GetPerformanceLevelSqlConfigurationSource());
-    }
-
-    [ConditionalFact]
-    public void Can_access_entity_type()
-    {
-        var typeBuilder = CreateBuilder().Entity(typeof(Splot));
-
-        Assert.Null(typeBuilder.Metadata.GetIsMemoryOptimizedConfigurationSource());
-
-        Assert.NotNull(typeBuilder.IsMemoryOptimized(true));
-        Assert.True(typeBuilder.Metadata.IsMemoryOptimized());
-        Assert.Equal(ConfigurationSource.Convention, typeBuilder.Metadata.GetIsMemoryOptimizedConfigurationSource());
-
-        Assert.NotNull(typeBuilder.IsMemoryOptimized(false, fromDataAnnotation: true));
-        Assert.False(typeBuilder.Metadata.IsMemoryOptimized());
-        Assert.Equal(ConfigurationSource.DataAnnotation, typeBuilder.Metadata.GetIsMemoryOptimizedConfigurationSource());
-
-        Assert.Null(typeBuilder.IsMemoryOptimized(true));
-        Assert.False(typeBuilder.Metadata.IsMemoryOptimized());
-        Assert.NotNull(typeBuilder.IsMemoryOptimized(false));
-
-        Assert.NotNull(typeBuilder.IsMemoryOptimized(null, fromDataAnnotation: true));
-        Assert.False(typeBuilder.Metadata.IsMemoryOptimized());
-        Assert.Null(typeBuilder.Metadata.GetIsMemoryOptimizedConfigurationSource());
-    }
-
-    [ConditionalFact]
-    public void Can_access_property()
-    {
-        var propertyBuilder = CreateBuilder()
-            .Entity(typeof(Splot))
-            .Property(typeof(int), "Id");
-
-        Assert.Null(propertyBuilder.Metadata.GetHiLoSequenceNameConfigurationSource());
-
-        Assert.NotNull(propertyBuilder.HasHiLoSequence("Splew", null));
-        Assert.Equal("Splew", propertyBuilder.Metadata.GetHiLoSequenceName());
-        Assert.Equal(ConfigurationSource.Convention, propertyBuilder.Metadata.GetHiLoSequenceNameConfigurationSource());
-
-        Assert.NotNull(propertyBuilder.HasHiLoSequence("Splow", null, fromDataAnnotation: true));
-        Assert.Equal("Splow", propertyBuilder.Metadata.GetHiLoSequenceName());
-        Assert.Equal(ConfigurationSource.DataAnnotation, propertyBuilder.Metadata.GetHiLoSequenceNameConfigurationSource());
-        Assert.NotNull(propertyBuilder.HasHiLoSequence("Splow", null));
-
-        Assert.Null(propertyBuilder.HasHiLoSequence("Splod", null));
-        Assert.Equal("Splow", propertyBuilder.Metadata.GetHiLoSequenceName());
-
-        Assert.Null(propertyBuilder.HasHiLoSequence(null, null, fromDataAnnotation: true));
-        Assert.Null(propertyBuilder.Metadata.GetHiLoSequenceNameConfigurationSource());
-    }
-
-    [ConditionalFact]
-    public void Throws_setting_sequence_generation_for_invalid_type()
-    {
-        var propertyBuilder = CreateBuilder()
-            .Entity(typeof(Splot))
-            .Property(typeof(string), "Name");
-
-        Assert.Equal(
-            SqlServerStrings.SequenceBadType("Name", nameof(Splot), "string"),
-            Assert.Throws<ArgumentException>(
-                () => propertyBuilder.HasValueGenerationStrategy(SqlServerValueGenerationStrategy.SequenceHiLo)).Message);
-
-        Assert.Equal(
-            SqlServerStrings.SequenceBadType("Name", nameof(Splot), "string"),
-            Assert.Throws<ArgumentException>(
-                () => new PropertyBuilder((IMutableProperty)propertyBuilder.Metadata).UseHiLo()).Message);
-    }
-
-    [ConditionalFact]
-    public void Throws_setting_key_sequence_generation_for_invalid_type()
-    {
-        var propertyBuilder = CreateBuilder()
-            .Entity(typeof(Splot))
-            .Property(typeof(string), "Name");
-
-        Assert.Equal(
-            SqlServerStrings.SequenceBadType("Name", nameof(Splot), "string"),
-            Assert.Throws<ArgumentException>(
-                () => propertyBuilder.HasValueGenerationStrategy(SqlServerValueGenerationStrategy.Sequence)).Message);
-
-        Assert.Equal(
-            SqlServerStrings.SequenceBadType("Name", nameof(Splot), "string"),
-            Assert.Throws<ArgumentException>(
-                () => new PropertyBuilder((IMutableProperty)propertyBuilder.Metadata).UseSequence()).Message);
-    }
-
-    [ConditionalFact]
-    public void Throws_setting_identity_generation_for_invalid_type_only_with_explicit()
-    {
-        var propertyBuilder = CreateBuilder()
-            .Entity(typeof(Splot))
-            .Property(typeof(string), "Name");
-
-        Assert.Equal(
-            SqlServerStrings.IdentityBadType("Name", nameof(Splot), "string"),
-            Assert.Throws<ArgumentException>(
-                () => propertyBuilder.HasValueGenerationStrategy(SqlServerValueGenerationStrategy.IdentityColumn)).Message);
-
-        Assert.Equal(
-            SqlServerStrings.IdentityBadType("Name", nameof(Splot), "string"),
-            Assert.Throws<ArgumentException>(
-                () => new PropertyBuilder((IMutableProperty)propertyBuilder.Metadata).UseIdentityColumn()).Message);
-    }
-
-    [ConditionalFact]
-    public void Can_access_key()
-    {
-        var modelBuilder = CreateBuilder();
-        var entityTypeBuilder = modelBuilder.Entity(typeof(Splot));
-        var idProperty = entityTypeBuilder.Property(typeof(string), "Id").Metadata;
-        var keyBuilder = entityTypeBuilder.HasKey(new[] { idProperty });
-
-        Assert.Null(keyBuilder.Metadata.GetIsClusteredConfigurationSource());
-
-        Assert.NotNull(keyBuilder.IsClustered(true));
-        Assert.True(keyBuilder.Metadata.IsClustered());
-        Assert.Equal(ConfigurationSource.Convention, keyBuilder.Metadata.GetIsClusteredConfigurationSource());
-
-        Assert.NotNull(keyBuilder.IsClustered(false, fromDataAnnotation: true));
-        Assert.False(keyBuilder.Metadata.IsClustered());
-        Assert.Equal(ConfigurationSource.DataAnnotation, keyBuilder.Metadata.GetIsClusteredConfigurationSource());
-        Assert.NotNull(keyBuilder.IsClustered(false));
-
-        Assert.Null(keyBuilder.IsClustered(true));
-        Assert.False(keyBuilder.Metadata.IsClustered());
-
-        Assert.NotNull(keyBuilder.IsClustered(null, fromDataAnnotation: true));
-        Assert.Null(keyBuilder.Metadata.GetIsClusteredConfigurationSource());
-    }
-
-    [ConditionalFact]
-    public void Can_access_index()
-    {
-        var modelBuilder = CreateBuilder();
-        var entityTypeBuilder = modelBuilder.Entity(typeof(Splot));
-        var idProperty = entityTypeBuilder.Property(typeof(int), "Id").Metadata;
-        var indexBuilder = entityTypeBuilder.HasIndex(new[] { idProperty });
-
-        Assert.Null(indexBuilder.Metadata.GetIsClusteredConfigurationSource());
-
-        Assert.NotNull(indexBuilder.IsClustered(true));
-        Assert.True(indexBuilder.Metadata.IsClustered());
-        Assert.Equal(ConfigurationSource.Convention, indexBuilder.Metadata.GetIsClusteredConfigurationSource());
-
-        Assert.NotNull(indexBuilder.IsClustered(false, fromDataAnnotation: true));
-        Assert.False(indexBuilder.Metadata.IsClustered());
-        Assert.Equal(ConfigurationSource.DataAnnotation, indexBuilder.Metadata.GetIsClusteredConfigurationSource());
-        Assert.NotNull(indexBuilder.IsClustered(false));
-
-        Assert.Null(indexBuilder.IsClustered(true));
-        Assert.False(indexBuilder.Metadata.IsClustered());
-
-        Assert.NotNull(indexBuilder.IsClustered(null, fromDataAnnotation: true));
-        Assert.Equal(ConfigurationSource.DataAnnotation, indexBuilder.Metadata.GetIsClusteredConfigurationSource());
-    }
-
-    [ConditionalFact]
-    public void Can_access_relationship()
-    {
-        var modelBuilder = CreateBuilder();
-        var entityTypeBuilder = modelBuilder.Entity(typeof(Splot));
-        var idProperty = entityTypeBuilder.Property(typeof(int), "Id").Metadata;
-        var key = entityTypeBuilder.HasKey(new[] { idProperty }).Metadata;
-        var relationshipBuilder = entityTypeBuilder.HasRelationship(entityTypeBuilder.Metadata, key);
-
-        Assert.NotNull(relationshipBuilder.HasConstraintName("Splew"));
-        Assert.Equal("Splew", relationshipBuilder.Metadata.GetConstraintName());
-
-        Assert.NotNull(relationshipBuilder.HasConstraintName("Splow", fromDataAnnotation: true));
-        Assert.Equal("Splow", relationshipBuilder.Metadata.GetConstraintName());
-
-        Assert.Null(relationshipBuilder.HasConstraintName("Splod"));
-        Assert.Equal("Splow", relationshipBuilder.Metadata.GetConstraintName());
-    }
-
-    private class Splot
-    {
-=======
     {
         var builder = CreateBuilder();
 
@@ -711,6 +432,5 @@
 
     private class Splot
     {
->>>>>>> 5d0d937a
     }
 }