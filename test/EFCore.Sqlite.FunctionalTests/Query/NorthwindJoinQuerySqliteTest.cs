// Licensed to the .NET Foundation under one or more agreements.
// The .NET Foundation licenses this file to you under the MIT license.

using Microsoft.EntityFrameworkCore.Sqlite.Internal;

namespace Microsoft.EntityFrameworkCore.Query;

public class NorthwindJoinQuerySqliteTest : NorthwindJoinQueryRelationalTestBase<NorthwindQuerySqliteFixture<NoopModelCustomizer>>
{
    public NorthwindJoinQuerySqliteTest(NorthwindQuerySqliteFixture<NoopModelCustomizer> fixture, ITestOutputHelper testOutputHelper)
        : base(fixture)
    {
        Fixture.TestSqlLoggerFactory.Clear();
        //Fixture.TestSqlLoggerFactory.SetTestOutputHelper(testOutputHelper);
    }

    public override async Task SelectMany_with_client_eval(bool async)
        => Assert.Equal(
            SqliteStrings.ApplyNotSupported,
            (await Assert.ThrowsAsync<InvalidOperationException>(
                () => base.SelectMany_with_client_eval(async))).Message);

    public override async Task SelectMany_with_client_eval_with_collection_shaper(bool async)
        => Assert.Equal(
            SqliteStrings.ApplyNotSupported,
            (await Assert.ThrowsAsync<InvalidOperationException>(
                () => base.SelectMany_with_client_eval_with_collection_shaper(async))).Message);

    public override async Task SelectMany_with_client_eval_with_collection_shaper_ignored(bool async)
        => Assert.Equal(
            SqliteStrings.ApplyNotSupported,
            (await Assert.ThrowsAsync<InvalidOperationException>(
                () => base.SelectMany_with_client_eval_with_collection_shaper_ignored(async))).Message);

    public override async Task SelectMany_with_selecting_outer_entity(bool async)
        => Assert.Equal(
            SqliteStrings.ApplyNotSupported,
            (await Assert.ThrowsAsync<InvalidOperationException>(
                () => base.SelectMany_with_selecting_outer_entity(async))).Message);

    public override async Task SelectMany_with_selecting_outer_element(bool async)
        => Assert.Equal(
            SqliteStrings.ApplyNotSupported,
            (await Assert.ThrowsAsync<InvalidOperationException>(
                () => base.SelectMany_with_selecting_outer_element(async))).Message);

    public override async Task SelectMany_with_selecting_outer_entity_column_and_inner_column(bool async)
        => Assert.Equal(
            SqliteStrings.ApplyNotSupported,
            (await Assert.ThrowsAsync<InvalidOperationException>(
                () => base.SelectMany_with_selecting_outer_entity_column_and_inner_column(async))).Message);

    public override async Task Take_in_collection_projection_with_FirstOrDefault_on_top_level(bool async)
        => Assert.Equal(
            SqliteStrings.ApplyNotSupported,
            (await Assert.ThrowsAsync<InvalidOperationException>(
                () => base.Take_in_collection_projection_with_FirstOrDefault_on_top_level(async))).Message);
<<<<<<< HEAD
=======

    public override async Task GroupJoin_as_final_operator(bool async)
        => Assert.Equal(
            SqliteStrings.ApplyNotSupported,
            (await Assert.ThrowsAsync<InvalidOperationException>(
                () => base.GroupJoin_as_final_operator(async))).Message);

    public override async Task Unflattened_GroupJoin_composed(bool async)
        => Assert.Equal(
            SqliteStrings.ApplyNotSupported,
            (await Assert.ThrowsAsync<InvalidOperationException>(
                () => base.Unflattened_GroupJoin_composed(async))).Message);

    public override async Task Unflattened_GroupJoin_composed_2(bool async)
        => Assert.Equal(
            SqliteStrings.ApplyNotSupported,
            (await Assert.ThrowsAsync<InvalidOperationException>(
                () => base.Unflattened_GroupJoin_composed_2(async))).Message);

    public override async Task GroupJoin_SelectMany_subquery_with_filter_orderby(bool async)
        => Assert.Equal(
            SqliteStrings.ApplyNotSupported,
            (await Assert.ThrowsAsync<InvalidOperationException>(
                () => base.GroupJoin_SelectMany_subquery_with_filter_orderby(async))).Message);

    public override async Task GroupJoin_SelectMany_subquery_with_filter_orderby_and_DefaultIfEmpty(bool async)
        => Assert.Equal(
            SqliteStrings.ApplyNotSupported,
            (await Assert.ThrowsAsync<InvalidOperationException>(
                () => base.GroupJoin_SelectMany_subquery_with_filter_orderby_and_DefaultIfEmpty(async))).Message);
>>>>>>> 5d0d937a
}<|MERGE_RESOLUTION|>--- conflicted
+++ resolved
@@ -55,8 +55,6 @@
             SqliteStrings.ApplyNotSupported,
             (await Assert.ThrowsAsync<InvalidOperationException>(
                 () => base.Take_in_collection_projection_with_FirstOrDefault_on_top_level(async))).Message);
-<<<<<<< HEAD
-=======
 
     public override async Task GroupJoin_as_final_operator(bool async)
         => Assert.Equal(
@@ -87,5 +85,4 @@
             SqliteStrings.ApplyNotSupported,
             (await Assert.ThrowsAsync<InvalidOperationException>(
                 () => base.GroupJoin_SelectMany_subquery_with_filter_orderby_and_DefaultIfEmpty(async))).Message);
->>>>>>> 5d0d937a
 }