variables:
  - name: _BuildConfig
    value: Release
  - name: _TeamName
    value: AspNetCore
  - name: DOTNET_SKIP_FIRST_TIME_EXPERIENCE
    value: true
  - name: _PublishUsingPipelines
    value: true
  - name: _CosmosConnectionUrl
    value: https://localhost:8081
  - name: _CosmosToken
    value: C2y6yDjf5/R+ob0N8A7Cgv30VRDJIWEHLM+4QDU5DE2nQ9nDuVTqobD4b8mGGyPMbIZnqyMsEcaGQy67XIw/Jw==
  - ${{ if or(startswith(variables['Build.SourceBranch'], 'refs/heads/release/'), startswith(variables['Build.SourceBranch'], 'refs/heads/internal/release/'), eq(variables['Build.Reason'], 'Manual')) }}:
    - name: PostBuildSign
      value: false
  - ${{ else }}:
    - name: PostBuildSign
      value: true
  - ${{ if ne(variables['System.TeamProject'], 'public') }}:
    - group: DotNet-HelixApi-Access
    - group: DotNetBuilds storage account read tokens
    - group: AzureDevOps-Artifact-Feeds-Pats
    - name: _InternalRuntimeDownloadArgs
      value: /p:DotNetRuntimeSourceFeed=https://dotnetbuilds.blob.core.windows.net/internal
             /p:DotNetRuntimeSourceFeedKey=$(dotnetbuilds-internal-container-read-token-base64)
  - ${{ if eq(variables['System.TeamProject'], 'public') }}:
    - name: _InternalRuntimeDownloadArgs
      value: ''
  - name: LC_ALL
    value: 'en_US.UTF-8'
  - name: LANG
    value: 'en_US.UTF-8'
  - name: LANGUAGE
    value: 'en_US.UTF-8'

trigger:
  batch: true
  branches:
    include:
      - main
      - release/*
      - feature/*
      - internal/release/*

pr: ['*']

stages:
- stage: build
  displayName: Build
  jobs:
    - template: eng/common/templates/jobs/jobs.yml
      parameters:
        enableMicrobuild: true
        enablePublishBuildArtifacts: true
        enablePublishBuildAssets: true
        enablePublishUsingPipelines: ${{ variables._PublishUsingPipelines }}
        enableTelemetry: true
        helixRepo: dotnet/efcore
        jobs:
          - job: Windows
            timeoutInMinutes: 90
            enablePublishTestResults: true
            pool:
              ${{ if eq(variables['System.TeamProject'], 'public') }}:
                name: NetCore-Svc-Public
                demands: ImageOverride -equals Build.Server.Amd64.VS2019.Open
              ${{ if ne(variables['System.TeamProject'], 'public') }}:
                name: NetCore1ESPool-Svc-Internal
                demands: ImageOverride -equals Build.Server.Amd64.VS2019
            variables:
              - _InternalBuildArgs: ''
              - ${{ if and(ne(variables['System.TeamProject'], 'public'), notin(variables['Build.Reason'], 'PullRequest')) }}:
                - _SignType: real
                - _InternalBuildArgs: /p:DotNetSignType=$(_SignType) /p:TeamName=$(_TeamName) /p:DotNetPublishUsingPipelines=$(_PublishUsingPipelines) /p:OfficialBuildId=$(BUILD.BUILDNUMBER)
            steps:
              - task: NuGetCommand@2
                displayName: 'Clear NuGet caches'
                condition: succeeded()
                inputs:
                  command: custom
                  arguments: 'locals all -clear'
              - script: "echo ##vso[build.addbuildtag]daily-build"
                condition: and(notin(variables['Build.Reason'], 'PullRequest'), ne(variables['IsFinalBuild'], 'true'))
                displayName: 'Set CI tags'
              - script: "echo ##vso[build.addbuildtag]release-candidate"
                condition: and(notin(variables['Build.Reason'], 'PullRequest'), eq(variables['IsFinalBuild'], 'true'))
                displayName: 'Set CI tags'
              - powershell: SqlLocalDB start
                displayName: Start LocalDB
              - ${{ if ne(variables['System.TeamProject'], 'public') }}:
                - task: PowerShell@2
                  displayName: Setup Private Feeds Credentials
                  inputs:
                    filePath: $(Build.SourcesDirectory)/eng/common/SetupNugetSources.ps1
                    arguments: -ConfigFile $(Build.SourcesDirectory)/NuGet.config -Password $Env:Token
                  env:
                    Token: $(dn-bot-dnceng-artifact-feeds-rw)
              - script: eng\common\cibuild.cmd -configuration $(_BuildConfig) -prepareMachine $(_InternalBuildArgs) $(_InternalRuntimeDownloadArgs)
                env:
                  Test__Cosmos__DefaultConnection: $(_CosmosConnectionUrl)
                name: Build
              - script: |
                    .dotnet\dotnet publish --configuration $(_BuildConfig) --runtime win-x64 --self-contained test\EFCore.Trimming.Tests
                    artifacts\bin\EFCore.Trimming.Tests\$(_BuildConfig)\net7.0\win-x64\publish\EFCore.Trimming.Tests.exe
                displayName: Test trimming
              - task: PublishBuildArtifacts@1
                displayName: Upload TestResults
                condition: always()
                continueOnError: true
                inputs:
                  pathtoPublish: artifacts/TestResults/$(_BuildConfig)/
                  artifactName: $(Agent.Os)_$(Agent.JobName) TestResults
                  artifactType: Container
                  parallel: true

          - job: macOS
            enablePublishTestResults: true
            pool:
              vmImage: macOS-11
            steps:
              - ${{ if ne(variables['System.TeamProject'], 'public') }}:
                - task: Bash@3
                  displayName: Setup Private Feeds Credentials
                  inputs:
                    filePath: $(Build.SourcesDirectory)/eng/common/SetupNugetSources.sh
                    arguments: $(Build.SourcesDirectory)/NuGet.config $Token
                  env:
                    Token: $(dn-bot-dnceng-artifact-feeds-rw)
              - script: eng/common/cibuild.sh --configuration $(_BuildConfig) --prepareMachine $(_InternalRuntimeDownloadArgs)
                env:
                  Test__Cosmos__DefaultConnection: $(_CosmosConnectionUrl)
                  COMPlus_EnableWriteXorExecute: 0 # Work-around for https://github.com/dotnet/runtime/issues/70758
                name: Build
              - task: PublishBuildArtifacts@1
                displayName: Upload TestResults
                condition: always()
                continueOnError: true
                inputs:
                  pathtoPublish: artifacts/TestResults/$(_BuildConfig)/
                  artifactName: $(Agent.Os)_$(Agent.JobName) TestResults
                  artifactType: Container
                  parallel: true

          - job: Linux
            timeoutInMinutes: 120
            enablePublishTestResults: true
            pool:
              ${{ if or(ne(variables['System.TeamProject'], 'internal'), in(variables['Build.Reason'], 'Manual', 'PullRequest', 'Schedule')) }}:
                vmImage: ubuntu-22.04
              ${{ if and(eq(variables['System.TeamProject'], 'internal'), notin(variables['Build.Reason'], 'Manual', 'PullRequest', 'Schedule')) }}:
                name: NetCore1ESPool-Svc-Internal
                demands: ImageOverride -equals Build.Ubuntu.2204.Amd64
            variables:
              - _runCounter: $[counter(variables['Build.Reason'], 0)]
              - ${{ if and(eq(variables['System.TeamProject'], 'internal'), notin(variables['Build.Reason'], 'PullRequest', 'Schedule')) }}:
                - _CosmosConnectionUrl: 'true'
            steps:
              - bash: |
                    echo "##vso[task.setvariable variable=_CosmosConnectionUrl]https://ef-nightly-test.documents.azure.com:443/"
                    echo "##vso[task.setvariable variable=_CosmosToken]$(ef-nightly-cosmos-key)"
                displayName: Prepare to run Cosmos tests on ef-nightly-test
                condition: and(eq(variables['_CosmosConnectionUrl'], 'true'), or(endsWith(variables['_runCounter'], '0'), endsWith(variables['_runCounter'], '2'), endsWith(variables['_runCounter'], '4'), endsWith(variables['_runCounter'], '6'), endsWith(variables['_runCounter'], '8')))
              - bash: |
                    echo "##vso[task.setvariable variable=_CosmosConnectionUrl]https://ef-pr-test.documents.azure.com:443/"
                    echo "##vso[task.setvariable variable=_CosmosToken]$(ef-pr-cosmos-test)"
                displayName: Prepare to run Cosmos tests on ef-pr-test
                condition: and(eq(variables['_CosmosConnectionUrl'], 'true'), or(endsWith(variables['_runCounter'], '1'), endsWith(variables['_runCounter'], '3'), endsWith(variables['_runCounter'], '5'), endsWith(variables['_runCounter'], '7'), endsWith(variables['_runCounter'], '9')))
              - ${{ if ne(variables['System.TeamProject'], 'public') }}:
                - task: Bash@3
                  displayName: Setup Private Feeds Credentials
                  inputs:
                    filePath: $(Build.SourcesDirectory)/eng/common/SetupNugetSources.sh
                    arguments: $(Build.SourcesDirectory)/NuGet.config $Token
                  env:
                    Token: $(dn-bot-dnceng-artifact-feeds-rw)
              - script: eng/common/cibuild.sh --configuration $(_BuildConfig) --prepareMachine $(_InternalRuntimeDownloadArgs)
                env:
                  Test__Cosmos__DefaultConnection: $(_CosmosConnectionUrl)
                  Test__Cosmos__AuthToken: $(_CosmosToken)
                name: Build
              - task: PublishBuildArtifacts@1
                displayName: Upload TestResults
                condition: always()
                continueOnError: true
                inputs:
                  pathtoPublish: artifacts/TestResults/$(_BuildConfig)/
                  artifactName: $(Agent.Os)_$(Agent.JobName) TestResults
                  artifactType: Container
                  parallel: true

          - job: Helix
            timeoutInMinutes: 180
            pool:
              ${{ if eq(variables['System.TeamProject'], 'public') }}:
                name: NetCore-Svc-Public
                demands: ImageOverride -equals Build.Server.Amd64.VS2019.Open
              ${{ if ne(variables['System.TeamProject'], 'public') }}:
                name: NetCore1ESPool-Svc-Internal
                demands: ImageOverride -equals Build.Server.Amd64.VS2019
            variables:
              - name: _HelixBuildConfig
                value: $(_BuildConfig)
              - ${{ if eq(variables['System.TeamProject'], 'public') }}:
                - name: HelixTargetQueues
<<<<<<< HEAD
                  value: OSX.1100.Amd64.Open;(Ubuntu.2204.Amd64.SqlServer)Ubuntu.2204.Amd64.Open@mcr.microsoft.com/dotnet-buildtools/prereqs:ubuntu-18.04-helix-sqlserver-amd64-20220131172221-d5c5072
=======
                  value: Windows.10.Amd64.Open;Ubuntu.2204.Amd64.Open;OSX.1100.Amd64.Open;Ubuntu.2204.Amd64.Open@mcr.microsoft.com/dotnet-buildtools/prereqs:ubuntu-18.04-helix-sqlserver-amd64-20220118141424-3069967
>>>>>>> 4d9d8d1f
                - name: _HelixAccessToken
                  value: '' # Needed for public queues
              - ${{ if ne(variables['System.TeamProject'], 'public') }}:
                - name: HelixTargetQueues
<<<<<<< HEAD
                  value: OSX.1100.Amd64;(Ubuntu.2204.Amd64.SqlServer)Ubuntu.2204.Amd64@mcr.microsoft.com/dotnet-buildtools/prereqs:ubuntu-18.04-helix-sqlserver-amd64-20220131172221-d5c5072
=======
                  value: Windows.10.Amd64;Ubuntu.2204.Amd64;OSX.1100.Amd64;Ubuntu.2204.Amd64@mcr.microsoft.com/dotnet-buildtools/prereqs:ubuntu-18.04-helix-sqlserver-amd64-20220118141424-3069967
>>>>>>> 4d9d8d1f
                - name: _HelixAccessToken
                  value: $(HelixApiAccessToken) # Needed for internal queues
            steps:
              - task: NuGetCommand@2
                displayName: 'Clear NuGet caches'
                condition: succeeded()
                inputs:
                  command: custom
                  arguments: 'locals all -clear'
              - ${{ if ne(variables['System.TeamProject'], 'public') }}:
                - task: PowerShell@2
                  displayName: Setup Private Feeds Credentials
                  inputs:
                    filePath: $(Build.SourcesDirectory)/eng/common/SetupNugetSources.ps1
                    arguments: -ConfigFile $(Build.SourcesDirectory)/NuGet.config -Password $Env:Token
                  env:
                    Token: $(dn-bot-dnceng-artifact-feeds-rw)
              - script: restore.cmd -ci /p:configuration=$(_BuildConfig)
                displayName: Restore packages
              - script: .dotnet\dotnet build eng\helix.proj /restore /t:Test /p:configuration=$(_BuildConfig) /bl:$(Build.SourcesDirectory)/artifacts/log/$(_BuildConfig)/SendToHelix.binlog
                displayName: Send job to helix
                env:
                  HelixAccessToken: $(_HelixAccessToken)
                  SYSTEM_ACCESSTOKEN: $(System.AccessToken) # We need to set this env var to publish helix results to Azure Dev Ops
                  MSSQL_SA_PASSWORD: "Password12!"
                  COMPlus_EnableWriteXorExecute: 0 # Work-around for https://github.com/dotnet/runtime/issues/70758

- ${{ if and(ne(variables['System.TeamProject'], 'public'), notin(variables['Build.Reason'], 'PullRequest')) }}:
  - template: eng\common\templates\post-build\post-build.yml
    parameters:
      publishingInfraVersion: 3
      # Symbol validation isn't being very reliable lately. This should be enabled back
      # once this issue is resolved: https://github.com/dotnet/arcade/issues/2871
      enableSymbolValidation: false
      enableSigningValidation: false
      enableNugetValidation: false
      enableSourceLinkValidation: false<|MERGE_RESOLUTION|>--- conflicted
+++ resolved
@@ -203,20 +203,12 @@
                 value: $(_BuildConfig)
               - ${{ if eq(variables['System.TeamProject'], 'public') }}:
                 - name: HelixTargetQueues
-<<<<<<< HEAD
                   value: OSX.1100.Amd64.Open;(Ubuntu.2204.Amd64.SqlServer)Ubuntu.2204.Amd64.Open@mcr.microsoft.com/dotnet-buildtools/prereqs:ubuntu-18.04-helix-sqlserver-amd64-20220131172221-d5c5072
-=======
-                  value: Windows.10.Amd64.Open;Ubuntu.2204.Amd64.Open;OSX.1100.Amd64.Open;Ubuntu.2204.Amd64.Open@mcr.microsoft.com/dotnet-buildtools/prereqs:ubuntu-18.04-helix-sqlserver-amd64-20220118141424-3069967
->>>>>>> 4d9d8d1f
                 - name: _HelixAccessToken
                   value: '' # Needed for public queues
               - ${{ if ne(variables['System.TeamProject'], 'public') }}:
                 - name: HelixTargetQueues
-<<<<<<< HEAD
                   value: OSX.1100.Amd64;(Ubuntu.2204.Amd64.SqlServer)Ubuntu.2204.Amd64@mcr.microsoft.com/dotnet-buildtools/prereqs:ubuntu-18.04-helix-sqlserver-amd64-20220131172221-d5c5072
-=======
-                  value: Windows.10.Amd64;Ubuntu.2204.Amd64;OSX.1100.Amd64;Ubuntu.2204.Amd64@mcr.microsoft.com/dotnet-buildtools/prereqs:ubuntu-18.04-helix-sqlserver-amd64-20220118141424-3069967
->>>>>>> 4d9d8d1f
                 - name: _HelixAccessToken
                   value: $(HelixApiAccessToken) # Needed for internal queues
             steps:
